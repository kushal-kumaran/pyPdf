# vim: sw=4:expandtab:foldmethod=marker
#
# Copyright (c) 2006, Mathieu Fenniak
# Copyright (c) 2007, Ashish Kulkarni <kulkarni.ashish@gmail.com>
#
# All rights reserved.
#
# Redistribution and use in source and binary forms, with or without
# modification, are permitted provided that the following conditions are
# met:
#
# * Redistributions of source code must retain the above copyright notice,
# this list of conditions and the following disclaimer.
# * Redistributions in binary form must reproduce the above copyright notice,
# this list of conditions and the following disclaimer in the documentation
# and/or other materials provided with the distribution.
# * The name of the author may not be used to endorse or promote products
# derived from this software without specific prior written permission.
#
# THIS SOFTWARE IS PROVIDED BY THE COPYRIGHT HOLDERS AND CONTRIBUTORS "AS IS"
# AND ANY EXPRESS OR IMPLIED WARRANTIES, INCLUDING, BUT NOT LIMITED TO, THE
# IMPLIED WARRANTIES OF MERCHANTABILITY AND FITNESS FOR A PARTICULAR PURPOSE
# ARE DISCLAIMED. IN NO EVENT SHALL THE COPYRIGHT OWNER OR CONTRIBUTORS BE
# LIABLE FOR ANY DIRECT, INDIRECT, INCIDENTAL, SPECIAL, EXEMPLARY, OR
# CONSEQUENTIAL DAMAGES (INCLUDING, BUT NOT LIMITED TO, PROCUREMENT OF
# SUBSTITUTE GOODS OR SERVICES; LOSS OF USE, DATA, OR PROFITS; OR BUSINESS
# INTERRUPTION) HOWEVER CAUSED AND ON ANY THEORY OF LIABILITY, WHETHER IN
# CONTRACT, STRICT LIABILITY, OR TORT (INCLUDING NEGLIGENCE OR OTHERWISE)
# ARISING IN ANY WAY OUT OF THE USE OF THIS SOFTWARE, EVEN IF ADVISED OF THE
# POSSIBILITY OF SUCH DAMAGE.


"""
A pure-Python PDF library with very minimal capabilities.  It was designed to
be able to split and merge PDF files by page, and that's about all it can do.
It may be a solid base for future PDF file work in Python.
"""
__author__ = "Mathieu Fenniak"
__author_email__ = "biziqe@mathieu.fenniak.net"

import struct
from io import BytesIO

<<<<<<< HEAD
from .generic import (readObject, DictionaryObject, DecodedStreamObject,
        NameObject, NumberObject, ArrayObject, IndirectObject, StringObject,
        StreamObject, NullObject, TextStringObject)
from .utils import (readNonWhitespace, readUntilWhitespace,
        ConvertFunctionsToVirtualList, PdfReadError, RC4_encrypt)
=======
import filters
import utils
import warnings
from generic import *
from utils import readNonWhitespace, readUntilWhitespace, ConvertFunctionsToVirtualList
from sets import ImmutableSet
>>>>>>> 2766fd91

##
# This class supports writing PDF files out, given pages produced by another
# class (typically {@link #PdfFileReader PdfFileReader}).
class PdfFileWriter(object):
    def __init__(self):
        self._header = b"%PDF-1.3"
        self._objects = []  # array of indirect objects

        # The root of our page tree node.
        pages = DictionaryObject()
        pages.update({
                NameObject("/Type"): NameObject("/Pages"),
                NameObject("/Count"): NumberObject(0),
                NameObject("/Kids"): ArrayObject(),
                })
        self._pages = self._addObject(pages)

        # info object
        info = DictionaryObject()
        info.update({
<<<<<<< HEAD
                NameObject("/Producer"): StringObject("Python PDF Library - http://pybrary.net/pyPdf/")
=======
                NameObject("/Producer"): createStringObject(u"Python PDF Library - http://pybrary.net/pyPdf/")
>>>>>>> 2766fd91
                })
        self._info = self._addObject(info)

        # root object
        root = DictionaryObject()
        root.update({
            NameObject("/Type"): NameObject("/Catalog"),
            NameObject("/Pages"): self._pages,
            })
        self._root = self._addObject(root)

    def _addObject(self, obj):
        self._objects.append(obj)
        return IndirectObject(len(self._objects), 0, self)

    def getObject(self, ido):
        assert ido.pdf == self
        return self._objects[ido.idnum - 1]

    ##
    # Adds a page to this PDF file.  The page is usually acquired from a
    # {@link #PdfFileReader PdfFileReader} instance.
    # <p>
    # Stability: Added in v1.0, will exist for all v1.x releases.
    #
    # @param page The page to add to the document.  This argument should be
    #             an instance of {@link #PageObject PageObject}.
    def addPage(self, page):
        assert page["/Type"] == "/Page"
        page[NameObject("/Parent")] = self._pages
        page = self._addObject(page)
        pages = self.getObject(self._pages)
        pages["/Kids"].append(page)
        pages["/Count"] = NumberObject(pages["/Count"] + 1)

    ##
    # Encrypt this PDF file with the PDF Standard encryption handler.
    # @param user_pwd The "user password", which allows for opening and reading
    # the PDF file with the restrictions provided.
    # @param owner_pwd The "owner password", which allows for opening the PDF
    # files without any restrictions.  By default, the owner password is the
    # same as the user password.
    # @param use_128bit Boolean argument as to whether to use 128bit
    # encryption.  When false, 40bit encryption will be used.  By default, this
    # flag is on.
    def encrypt(self, user_pwd, owner_pwd = None, use_128bit = True):
        import hashlib, time, random
        if owner_pwd == None:
            owner_pwd = user_pwd
        if use_128bit:
            V = 2
            rev = 3
            keylen = 128 // 8
        else:
            V = 1
            rev = 2
            keylen = 40 // 8
        # permit everything:
        P = -1
<<<<<<< HEAD
        O = StringObject(_alg33(owner_pwd, user_pwd, rev, keylen))
        ID_1 = hashlib.md5(repr(time.time()).encode("ascii")).digest()
        ID_2 = hashlib.md5(repr(random.random()).encode("ascii")).digest()
        self._ID = ArrayObject((StringObject(ID_1), StringObject(ID_2)))
=======
        O = ByteStringObject(_alg33(owner_pwd, user_pwd, rev, keylen))
        ID_1 = md5.new(repr(time.time())).digest()
        ID_2 = md5.new(repr(random.random())).digest()
        self._ID = ArrayObject((ByteStringObject(ID_1), ByteStringObject(ID_2)))
>>>>>>> 2766fd91
        if rev == 2:
            U, key = _alg34(user_pwd, O, P, ID_1)
        else:
            assert rev == 3
            U, key = _alg35(user_pwd, rev, keylen, O, P, ID_1, False)
        encrypt = DictionaryObject()
        encrypt[NameObject("/Filter")] = NameObject("/Standard")
        encrypt[NameObject("/V")] = NumberObject(V)
        if V == 2:
            encrypt[NameObject("/Length")] = NumberObject(keylen * 8)
        encrypt[NameObject("/R")] = NumberObject(rev)
<<<<<<< HEAD
        encrypt[NameObject("/O")] = O
        encrypt[NameObject("/U")] = StringObject(U)
=======
        encrypt[NameObject("/O")] = ByteStringObject(O)
        encrypt[NameObject("/U")] = ByteStringObject(U)
>>>>>>> 2766fd91
        encrypt[NameObject("/P")] = NumberObject(P)
        self._encrypt = self._addObject(encrypt)
        self._encrypt_key = key

    ##
    # Writes the collection of pages added to this object out as a PDF file.
    # <p>
    # Stability: Added in v1.0, will exist for all v1.x releases.
    # @param stream An object to write the file to.  The object must support
    # the write method, and the tell method, similar to a file object.
    def write(self, stream):
        import struct, hashlib

        externalReferenceMap = {}
        self.stack = []
        self._sweepIndirectReferences(externalReferenceMap, self._root)
        del self.stack

        # Begin writing:
        object_positions = []
        stream.write(self._header + b"\n")
        for i in range(len(self._objects)):
            idnum = (i + 1)
            obj = self._objects[i]
            object_positions.append(stream.tell())
            stream.write((str(idnum) + " 0 obj\n").encode("ascii"))
            key = None
            if hasattr(self, "_encrypt") and idnum != self._encrypt.idnum:
                pack1 = struct.pack("<i", i + 1)[:3]
                pack2 = struct.pack("<i", 0)[:2]
                key = self._encrypt_key + pack1 + pack2
                assert len(key) == (len(self._encrypt_key) + 5)
                md5_hash = hashlib.md5(key).digest()
                key = md5_hash[:min(16, len(self._encrypt_key) + 5)]
            obj.writeToStream(stream, key)
            stream.write(b"\nendobj\n")

        # xref table
        xref_location = stream.tell()
        stream.write(b"xref\n")
        stream.write(("0 %s\n" % (len(self._objects) + 1)).encode("ascii"))
        stream.write(("%010d %05d f \n" % (0, 65535)).encode("ascii"))
        for offset in object_positions:
            stream.write(("%010d %05d n \n" % (offset, 0)).encode("ascii"))

        # trailer
        stream.write(b"trailer\n")
        trailer = DictionaryObject()
        trailer.update({
                NameObject("/Size"): NumberObject(len(self._objects) + 1),
                NameObject("/Root"): self._root,
                NameObject("/Info"): self._info,
                })
        if hasattr(self, "_ID"):
            trailer[NameObject("/ID")] = self._ID
        if hasattr(self, "_encrypt"):
            trailer[NameObject("/Encrypt")] = self._encrypt
        trailer.writeToStream(stream, None)
        
        # eof
        stream.write(("\nstartxref\n%s\n%%%%EOF\n" % (xref_location)).encode("ascii"))

    def _sweepIndirectReferences(self, externMap, data):
        if isinstance(data, DictionaryObject):
            for key, value in list(data.items()):
                origvalue = value
                value = self._sweepIndirectReferences(externMap, value)
<<<<<<< HEAD
                if value == None:
                    print(objects, value, origvalue)
=======
>>>>>>> 2766fd91
                if isinstance(value, StreamObject):
                    # a dictionary value is a stream.  streams must be indirect
                    # objects, so we need to change this value.
                    value = self._addObject(value)
                data[key] = value
            return data
        elif isinstance(data, ArrayObject):
            for i in range(len(data)):
                value = self._sweepIndirectReferences(externMap, data[i])
                if isinstance(value, StreamObject):
                    # an array value is a stream.  streams must be indirect
                    # objects, so we need to change this value
                    value = self._addObject(value)
                data[i] = value
            return data
        elif isinstance(data, IndirectObject):
            # internal indirect references are fine
            if data.pdf == self:
                if data.idnum in self.stack:
                    return data
                else:
                    self.stack.append(data.idnum)
                    realdata = self.getObject(data)
                    self._sweepIndirectReferences(externMap, realdata)
                    self.stack.pop()
                    return data
            else:
                newobj = externMap.get(data.pdf, {}).get(data.generation, {}).get(data.idnum, None)
                if newobj == None:
                    newobj = data.pdf.getObject(data)
                    self._objects.append(None) # placeholder
                    idnum = len(self._objects)
                    newobj_ido = IndirectObject(idnum, 0, self)
                    if data.pdf not in externMap:
                        externMap[data.pdf] = {}
                    if data.generation not in externMap[data.pdf]:
                        externMap[data.pdf][data.generation] = {}
                    externMap[data.pdf][data.generation][data.idnum] = newobj_ido
                    newobj = self._sweepIndirectReferences(externMap, newobj)
                    self._objects[idnum-1] = newobj
                    return newobj_ido
                return newobj
        else:
            return data


##
# Initializes a PdfFileReader object.  This operation can take some time, as
# the PDF stream's cross-reference tables are read into memory.
# <p>
# Stability: Added in v1.0, will exist for all v1.x releases.
#
# @param stream An object that supports the standard read and seek methods
#               similar to a file object.
class PdfFileReader(object):
    def __init__(self, stream):
        self.flattenedPages = None
        self.pageNumbers = {}
        self.resolvedObjects = {}
        self.read(stream)
        self.stream = stream
        self._override_encryption = False

    ##
    # Retrieves the PDF file's document information dictionary, if it exists.
    # Note that some PDF files use metadata streams instead of docinfo
    # dictionaries, and these metadata streams will not be accessed by this
    # function.
    # <p>
    # Stability: Added in v1.6, will exist for all future v1.x releases.
    # @return Returns a {@link #DocumentInformation DocumentInformation}
    #         instance, or None if none exists.
    def getDocumentInfo(self):
        if "/Info" not in self.trailer:
            return None
        obj = self.getObject(self.trailer['/Info'])
        retval = DocumentInformation()
        retval.update(obj)
        return retval

    ##
    # Read-only property that accesses the {@link
    # #PdfFileReader.getDocumentInfo getDocumentInfo} function.
    # <p>
    # Stability: Added in v1.7, will exist for all future v1.x releases.
    documentInfo = property(lambda self: self.getDocumentInfo(), None, None)

    ##
    # Calculates the number of pages in this PDF file.
    # <p>
    # Stability: Added in v1.0, will exist for all v1.x releases.
    # @return Returns an integer.
    def getNumPages(self):
        if self.flattenedPages == None:
            self._flatten()
        return len(self.flattenedPages)

    ##
    # Read-only property that accesses the {@link #PdfFileReader.getNumPages
    # getNumPages} function.
    # <p>
    # Stability: Added in v1.7, will exist for all future v1.x releases.
    numPages = property(lambda self: self.getNumPages(), None, None)

    ##
    # Retrieves a page by number from this PDF file.
    # <p>
    # Stability: Added in v1.0, will exist for all v1.x releases.
    # @return Returns a {@link #PageObject PageObject} instance.
    def getPage(self, pageNumber):
        ## ensure that we're not trying to access an encrypted PDF
        #assert not self.trailer.has_key("/Encrypt")
        if self.flattenedPages == None:
            self._flatten()
        return self.flattenedPages[pageNumber]

    ##
    # Read-only property that accesses the 
    # {@link #PdfFileReader.getNamedDestinations 
    # getNamedDestinations} function.
    # <p>
    # Stability: Added in v1.10, will exist for all future v1.x releases.
    namedDestinations = property(lambda self:
                                  self.getNamedDestinations(), None, None)

    ##
    # Retrieves the named destinations present in the document.
    # <p>
    # Stability: Added in v1.10, will exist for all future v1.x releases.
    # @return Returns a dict which maps names to {@link #Destination
    # destinations}.
    def getNamedDestinations(self, tree = None, map = None):
        if self.flattenedPages == None:
            self._flatten()
        
        get = self.safeGetObject
        if map == None:
            map = {}
            catalog = get(self.trailer["/Root"])
            
            # get the name tree
            if "/Dests" in catalog:
                tree = get(catalog["/Dests"])
            elif "/Names" in catalog:
                names = get(catalog['/Names'])
                if "/Dests" in names:
                    tree = get(names['/Dests'])
        
        if tree == None:
            return map

        if "/Kids" in tree:
            # recurse down the tree
            for kid in get(tree["/Kids"]):
                self.getNamedDestinations(get(kid), map)

        if "/Names" in tree:
            names = get(tree["/Names"])
            for i in range(0, len(names), 2):
                key = get(names[i])
                val = get(names[i+1])
                if isinstance(val, DictionaryObject) and "/D" in val:
                    val = get(val['/D'])
                dest = self._buildDestination(val, key)
                if dest != None:
                    map[key] = dest

        return map

    ##
    # Read-only property that accesses the {@link #PdfFileReader.getOutlines
    # getOutlines} function.
    # <p>
    # Stability: Added in v1.10, will exist for all future v1.x releases.
    outlines = property(lambda self: self.getOutlines(), None, None)

    ##
    # Retrieves the document outline present in the document.
    # <p>
    # Stability: Added in v1.10, will exist for all future v1.x releases.
    # @return Returns a nested list of {@link #Destination destinations}.
    def getOutlines(self, node = None, outlines = None):
        if self.flattenedPages == None:
            self._flatten()
        
        get = self.safeGetObject
        if outlines == None:
            outlines = []
            catalog = get(self.trailer["/Root"])
            
            # get the outline dictionary and named destinations
            if "/Outlines" in catalog:
                lines = get(catalog["/Outlines"])
                if "/First" in lines:
                    node = get(lines["/First"])
            self._namedDests = self.getNamedDestinations()
            
        if node == None:
          return outlines
          
        # see if there are any more outlines
        while 1:
            outline = self._buildOutline(node)
            if outline:
                outlines.append(outline)

            # check for sub-outlines
            if "/First" in node:
                subOutlines = []
                self.getOutlines(get(node["/First"]), subOutlines)
                if subOutlines:
                    outlines.append(subOutlines)

            if not "/Next" in node:
                break
            node = get(node["/Next"])

        return outlines

    def _buildDestination(self, array, title):
        if not (isinstance(array, ArrayObject) and len(array) >= 2 and \
                isinstance(array[0], IndirectObject)):
            return None
            
        pageKey = (array[0].generation, array[0].idnum)
        if not pageKey in self.pageNumbers:
            return None

        pageNum = self.pageNumbers[pageKey]
        return Destination(*([title, pageNum]+array[1:]))
          
    def _buildOutline(self, node):
        dest, title, outline = None, None, None
        
        if "/A" in node and "/Title" in node:
            # Action, section 8.5 (only type GoTo supported)
            title  = self.safeGetObject(node["/Title"])
            action = self.safeGetObject(node["/A"])
            if action["/S"] == "/GoTo":
                dest = self.safeGetObject(action["/D"])
        elif "/Dest" in node and "/Title" in node:
            # Destination, section 8.2.1
            title = self.safeGetObject(node["/Title"])
            dest  = self.safeGetObject(node["/Dest"])

        # if destination found, then create outline
        if dest:
            if isinstance(dest, ArrayObject):
                outline = self._buildDestination(dest, title)
            elif isinstance(dest, str) and dest in self._namedDests:
                outline = self._namedDests[dest]
                outline.title = title
        return outline

    ##
    # Read-only property that emulates a list based upon the {@link
    # #PdfFileReader.getNumPages getNumPages} and {@link #PdfFileReader.getPage
    # getPage} functions.
    # <p>
    # Stability: Added in v1.7, and will exist for all future v1.x releases.
    pages = property(lambda self: ConvertFunctionsToVirtualList(self.getNumPages, self.getPage),
            None, None)

    def _flatten(self, pages = None, inherit = None):
        inheritablePageAttributes = (
            NameObject("/Resources"), NameObject("/MediaBox"),
            NameObject("/CropBox"), NameObject("/Rotate")
            )
        if inherit == None:
            inherit = dict()
        if pages == None:
            self.flattenedPages = []
            catalog = self.getObject(self.trailer["/Root"])
            pages = self.getObject(catalog["/Pages"])
        indirectReference = None
        if isinstance(pages, IndirectObject):
            indirectReference = pages
            pages = self.getObject(pages)
        t = pages["/Type"]
        if t == "/Pages":
            for attr in inheritablePageAttributes:
                if attr in pages:
                    inherit[attr] = pages[attr]
            for page in self.safeGetObject(pages["/Kids"]):
                self._flatten(page, inherit)
        elif t == "/Page":
            for attr,value in list(inherit.items()):
                # if the page has it's own value, it does not inherit the
                # parent's value:
                if attr not in pages:
                    pages[attr] = value
            pageObj = PageObject(self, indirectReference)
            pageObj.update(pages)
            if indirectReference:
                key = (indirectReference.generation, indirectReference.idnum)
                self.pageNumbers[key] = len(self.flattenedPages)
            self.flattenedPages.append(pageObj)

    def safeGetObject(self, obj):
        if isinstance(obj, IndirectObject):
            return self.safeGetObject(self.getObject(obj))
        return obj

    def getObject(self, indirectReference):
        retval = self.resolvedObjects.get(indirectReference.generation, {}).get(indirectReference.idnum, None)
        if retval != None:
            return retval
        if indirectReference.generation == 0 and \
           indirectReference.idnum in self.xref_objStm:
            # indirect reference to object in object stream
            # read the entire object stream into memory
            stmnum,idx = self.xref_objStm[indirectReference.idnum]
            objStm = self.getObject(IndirectObject(stmnum, 0, self))
            assert objStm['/Type'] == '/ObjStm'
            assert idx < objStm['/N']
            streamData = BytesIO(objStm.getData())
            for i in range(int(objStm['/N'])):  # PY3K BUG: int shouldn't be necessary here
                objnum = NumberObject.readFromStream(streamData)
                readNonWhitespace(streamData)
                streamData.seek(-1, 1)
                offset = NumberObject.readFromStream(streamData)
                readNonWhitespace(streamData)
                streamData.seek(-1, 1)
                t = streamData.tell()
                streamData.seek(objStm['/First']+offset, 0)
                obj = readObject(streamData, self)
                self.resolvedObjects[0][objnum] = obj
                streamData.seek(t, 0)
            return self.resolvedObjects[0][indirectReference.idnum]
        start = self.xref[indirectReference.generation][indirectReference.idnum]
        self.stream.seek(start, 0)
        idnum, generation = self.readObjectHeader(self.stream)
        assert idnum == indirectReference.idnum
        assert generation == indirectReference.generation
        retval = readObject(self.stream, self)

        # override encryption is used for the /Encrypt dictionary
        if not self._override_encryption and self.isEncrypted:
            # if we don't have the encryption key:
            if not hasattr(self, '_decryption_key'):
                raise Exception("file has not been decrypted")
            # otherwise, decrypt here...
            import struct, hashlib
            pack1 = struct.pack("<i", indirectReference.idnum)[:3]
            pack2 = struct.pack("<i", indirectReference.generation)[:2]
            key = self._decryption_key + pack1 + pack2
            assert len(key) == (len(self._decryption_key) + 5)
            md5_hash = hashlib.md5(key).digest()
            key = md5_hash[:min(16, len(self._decryption_key) + 5)]
            retval = self._decryptObject(retval, key)

        self.cacheIndirectObject(generation, idnum, retval)
        return retval

    def _decryptObject(self, obj, key):
<<<<<<< HEAD
        if isinstance(obj, StringObject):
            obj = StringObject(RC4_encrypt(key, obj))
=======
        if isinstance(obj, ByteStringObject) or isinstance(obj, TextStringObject):
            obj = createStringObject(utils.RC4_encrypt(key, obj.original_bytes))
>>>>>>> 2766fd91
        elif isinstance(obj, StreamObject):
            obj._data = RC4_encrypt(key, obj._data)
        elif isinstance(obj, DictionaryObject):
            for dictkey, value in list(obj.items()):
                obj[dictkey] = self._decryptObject(value, key)
        elif isinstance(obj, ArrayObject):
            for i in range(len(obj)):
                obj[i] = self._decryptObject(obj[i], key)
        return obj

    def readObjectHeader(self, stream):
        # Should never be necessary to read out whitespace, since the
        # cross-reference table should put us in the right spot to read the
        # object header.  In reality... some files have stupid cross reference
        # tables that are off by whitespace bytes.
        readNonWhitespace(stream); stream.seek(-1, 1)
        idnum = readUntilWhitespace(stream)
        generation = readUntilWhitespace(stream)
        obj = stream.read(3)
        readNonWhitespace(stream)
        stream.seek(-1, 1)
        return int(idnum), int(generation)

    def cacheIndirectObject(self, generation, idnum, obj):
        if generation not in self.resolvedObjects:
            self.resolvedObjects[generation] = {}
        self.resolvedObjects[generation][idnum] = obj

    def read(self, stream):
        # start at the end:
        stream.seek(-1, 2)
        line = ''
        while not line:
            line = self.readNextEndLine(stream)
        if line[:5] != b"%%EOF":
            raise PdfReadError("EOF marker not found")

        # find startxref entry - the location of the xref table
        line = self.readNextEndLine(stream)
        startxref = int(line)
        line = self.readNextEndLine(stream)
        if line[:9] != b"startxref":
            raise PdfReadError("startxref not found")

        # read all cross reference tables and their trailers
        self.xref = {}
        self.xref_objStm = {}
        self.trailer = {}
        while True:
            # load the xref table
            stream.seek(startxref, 0)
            x = stream.read(1)
            if x == b"x":
                # standard cross-reference table
                ref = stream.read(4)
                if ref[:3] != b"ref":
                    raise PdfReadError("xref table read error")
                readNonWhitespace(stream)
                stream.seek(-1, 1)
                while True:
                    num = readObject(stream, self)
                    readNonWhitespace(stream)
                    stream.seek(-1, 1)
                    size = readObject(stream, self)
                    readNonWhitespace(stream)
                    stream.seek(-1, 1)
                    cnt = 0
                    while cnt < size:
                        line = stream.read(20)
                        offset, generation = line[:16].split(b" ")
                        offset, generation = int(offset), int(generation)
                        if generation not in self.xref:
                            self.xref[generation] = {}
                        if num in self.xref[generation]:
                            # It really seems like we should allow the last
                            # xref table in the file to override previous
                            # ones. Since we read the file backwards, assume
                            # any existing key is already set correctly.
                            pass
                        else:
                            self.xref[generation][num] = offset
                        cnt += 1
                        num += 1
                    readNonWhitespace(stream)
                    stream.seek(-1, 1)
                    trailertag = stream.read(7)
                    if trailertag != b"trailer":
                        # more xrefs!
                        stream.seek(-7, 1)
                    else:
                        break
                readNonWhitespace(stream)
                stream.seek(-1, 1)
                newTrailer = readObject(stream, self)
                for key, value in list(newTrailer.items()):
                    if key not in self.trailer:
                        self.trailer[key] = value
                if NameObject("/Prev") in newTrailer:
                    startxref = newTrailer[NameObject("/Prev")]
                else:
                    break
            elif x in b"0123456789":
                # PDF 1.5+ Cross-Reference Stream
                stream.seek(-1, 1)
                idnum, generation = self.readObjectHeader(stream)
                xrefstream = readObject(stream, self)
                assert xrefstream["/Type"] == "/XRef"
                self.cacheIndirectObject(generation, idnum, xrefstream)
                streamData = BytesIO(xrefstream.getData())
                num, size = xrefstream.get("/Index", [0, xrefstream.get("/Size")])
                entrySizes = xrefstream.get("/W")
                cnt = 0
                while cnt < size:
                    for i in range(len(entrySizes)):
                        d = streamData.read(entrySizes[i])
                        di = convertToInt(d, entrySizes[i])
                        if i == 0:
                            xref_type = di
                        elif i == 1:
                            if xref_type == 0:
                                next_free_object = di
                            elif xref_type == 1:
                                byte_offset = di
                            elif xref_type == 2:
                                objstr_num = di
                        elif i == 2:
                            if xref_type == 0:
                                next_generation = di
                            elif xref_type == 1:
                                generation = di
                            elif xref_type == 2:
                                obstr_idx = di
                    if xref_type == 0:
                        pass
                    elif xref_type == 1:
                        if generation not in self.xref:
                            self.xref[generation] = {}
                        self.xref[generation][num] = byte_offset
                    elif xref_type == 2:
                        self.xref_objStm[num] = [objstr_num, obstr_idx]
                    cnt += 1
                    num += 1
                trailerKeys = "/Root", "/Encrypt", "/Info", "/ID"
                for key in trailerKeys:
                    if key in xrefstream and key not in self.trailer:
                        self.trailer[NameObject(key)] = xrefstream[key]
                if "/Prev" in xrefstream:
                    startxref = xrefstream["/Prev"]
                else:
                    break
            else:
                # bad xref character at startxref.  Let's see if we can find
                # the xref table nearby, as we've observed this error with an
                # off-by-one before.
                stream.seek(-11, 1)
                tmp = stream.read(20)
                xref_loc = tmp.find("xref")
                if xref_loc != -1:
                    startxref -= (10 - xref_loc)
                    continue
                else:
                    # no xref table found at specified location
                    assert False
                    break

    def readNextEndLine(self, stream):
        line = b""
        while True:
            x = stream.read(1)
            stream.seek(-2, 1)
            if x == b'\n' or x == b'\r':
                while x == b'\n' or x == b'\r':
                    x = stream.read(1)
                    stream.seek(-2, 1)
                stream.seek(1, 1)
                break
            else:
                line = x + line
        return line

    ##
    # When using an encrypted / secured PDF file with the PDF Standard
    # encryption handler, this function will allow the file to be decrypted.
    # It checks the given password against the document's user password and
    # owner password, and then stores the resulting decryption key if either
    # password is correct.
    # <p>
    # It does not matter which password was matched.  Both passwords provide
    # the correct decryption key that will allow the document to be used with
    # this library.
    # <p>
    # Stability: Added in v1.8, will exist for all future v1.x releases.
    #
    # @return 0 if the password failed, 1 if the password matched the user
    # password, and 2 if the password matched the owner password.
    #
    # @exception NotImplementedError Document uses an unsupported encryption
    # method.
    def decrypt(self, password):
        self._override_encryption = True
        try:
            return self._decrypt(password)
        finally:
            self._override_encryption = False

    def _decrypt(self, password):
        encrypt = self.safeGetObject(self.trailer['/Encrypt'])
        if encrypt['/Filter'] != '/Standard':
            raise NotImplementedError("only Standard PDF encryption handler is available")
        if not (encrypt['/V'] in (1, 2)):
            raise NotImplementedError("only algorithm code 1 and 2 are supported")
        user_password, key = self._authenticateUserPassword(password)
        if user_password:
            self._decryption_key = key
            return 1
        else:
            rev = self.safeGetObject(encrypt['/R'])
            if rev == 2:
                keylen = 5
            else:
                keylen = self.safeGetObject(encrypt['/Length']) // 8
            key = _alg33_1(password, rev, keylen)
            real_O = self.safeGetObject(encrypt["/O"])
            if rev == 2:
                userpass = RC4_encrypt(key, real_O)
            else:
                val = real_O
                for i in range(19, -1, -1):
                    new_key = b''
                    for l in range(len(key)):
                        new_key += bytes([key[l] ^ i])
                    val = RC4_encrypt(new_key, val)
                userpass = val
            owner_password, key = self._authenticateUserPassword(userpass)
            if owner_password:
                self._decryption_key = key
                return 2
        return 0

    def _authenticateUserPassword(self, password):
        encrypt = self.safeGetObject(self.trailer['/Encrypt'])
        rev = self.safeGetObject(encrypt['/R'])
        owner_entry = self.safeGetObject(encrypt['/O']).original_bytes
        p_entry = self.safeGetObject(encrypt['/P'])
        id_entry = self.safeGetObject(self.trailer['/ID'])
        id1_entry = self.safeGetObject(id_entry[0])
        if rev == 2:
            U, key = _alg34(password, owner_entry, p_entry, id1_entry)
        elif rev >= 3:
            U, key = _alg35(password, rev,
                    self.safeGetObject(encrypt["/Length"]) // 8, owner_entry,
                    p_entry, id1_entry,
                    self.safeGetObject(encrypt.get("/EncryptMetadata", False)))
<<<<<<< HEAD
        real_U = self.safeGetObject(encrypt['/U'])
        return type(U) == type(real_U) and U == real_U, key
=======
        real_U = self.safeGetObject(encrypt['/U']).original_bytes
        return U == real_U, key
>>>>>>> 2766fd91

    def getIsEncrypted(self):
        return "/Encrypt" in self.trailer

    ##
    # Read-only boolean property showing whether this PDF file is encrypted.
    # Note that this property, if true, will remain true even after the {@link
    # #PdfFileReader.decrypt decrypt} function is called.
    isEncrypted = property(lambda self: self.getIsEncrypted(), None, None)


def getRectangle(self, name, defaults):
    retval = self.get(name)
    if isinstance(retval, RectangleObject):
        return retval
    if retval == None:
        for d in defaults:
            retval = self.get(d)
            if retval != None:
                break
    if isinstance(retval, IndirectObject):
        retval = self.pdf.getObject(retval)
    retval = RectangleObject(retval)
    setRectangle(self, name, retval)
    return retval

def setRectangle(self, name, value):
    if not isinstance(name, NameObject):
        name = NameObject(name)
    self[name] = value

def deleteRectangle(self, name):
    del self[name]

def createRectangleAccessor(name, fallback):
    return \
        property(
            lambda self: getRectangle(self, name, fallback),
            lambda self, value: setRectangle(self, name, value),
            lambda self: deleteRectangle(self, name)
            )

##
# This class represents a single page within a PDF file.  Typically this object
# will be created by accessing the {@link #PdfFileReader.getPage getPage}
# function of the {@link #PdfFileReader PdfFileReader} class.
class PageObject(DictionaryObject):
    def __init__(self, pdf, indirectReference = None):
        DictionaryObject.__init__(self)
        self.pdf = pdf
        self.indirectReference = indirectReference

    ##
    # Rotates a page clockwise by increments of 90 degrees.
    # <p>
    # Stability: Added in v1.1, will exist for all future v1.x releases.
    # @param angle Angle to rotate the page.  Must be an increment of 90 deg.
    def rotateClockwise(self, angle):
        assert angle % 90 == 0
        self._rotate(angle)
        return self

    ##
    # Rotates a page counter-clockwise by increments of 90 degrees.
    # <p>
    # Stability: Added in v1.1, will exist for all future v1.x releases.
    # @param angle Angle to rotate the page.  Must be an increment of 90 deg.
    def rotateCounterClockwise(self, angle):
        assert angle % 90 == 0
        self._rotate(-angle)
        return self

    def _rotate(self, angle):
        currentAngle = self.get("/Rotate", 0)
        self[NameObject("/Rotate")] = NumberObject(currentAngle + angle)

    def _mergeResources(res1, res2, resource):
        newRes = DictionaryObject()
        newRes.update(res1.get(resource, DictionaryObject()).getObject())
        page2Res = res2.get(resource, DictionaryObject()).getObject()
        renameRes = {}
        for key in list(page2Res.keys()):
            if key in newRes and newRes[key] != page2Res[key]:
                newname = NameObject(key + "renamed")
                renameRes[key] = newname
                newRes[newname] = page2Res[key]
            elif key not in newRes:
                newRes[key] = page2Res[key]
        return newRes, renameRes
    _mergeResources = staticmethod(_mergeResources)

    def _contentStreamRename(stream, rename, pdf):
        if not rename:
            return stream
        stream = ContentStream(stream, pdf)
        for operands,operator in stream.operations:
            for i in range(len(operands)):
                op = operands[i]
                if isinstance(op, NameObject):
                    operands[i] = rename.get(op, op)
        return stream
    _contentStreamRename = staticmethod(_contentStreamRename)

    def _pushPopGS(contents, pdf):
        # adds a graphics state "push" and "pop" to the beginning and end
        # of a content stream.  This isolates it from changes such as 
        # transformation matricies.
        stream = ContentStream(contents, pdf)
        stream.operations.insert(0, [[], b"q"])
        stream.operations.append([[], b"Q"])
        return stream
    _pushPopGS = staticmethod(_pushPopGS)

    ##
    # Merges the content streams of two pages into one.  Resource references
    # (i.e. fonts) are maintained from both pages.  The mediabox/cropbox/etc
    # of this page are not altered.  The parameter page's content stream will
    # be added to the end of this page's content stream, meaning that it will
    # be drawn after, or "on top" of this page.
    # <p>
    # Stability: Added in v1.4, will exist for all future 1.x releases.
    # @param page2 An instance of {@link #PageObject PageObject} to be merged
    #              into this one.
    def mergePage(self, page2):

        # First we work on merging the resource dictionaries.  This allows us
        # to find out what symbols in the content streams we might need to
        # rename.

        newResources = DictionaryObject()
        rename = {}
        originalResources = self["/Resources"].getObject()
        page2Resources = page2["/Resources"].getObject()

        for res in "/ExtGState", "/Font", "/XObject", "/ColorSpace", "/Pattern", "/Shading":
            new, newrename = PageObject._mergeResources(originalResources, page2Resources, res)
            if new:
                newResources[NameObject(res)] = new
                rename.update(newrename)

        # Combine /ProcSet sets.
        newResources[NameObject("/ProcSet")] = ArrayObject(
            frozenset(originalResources.get("/ProcSet", ArrayObject()).getObject()).union(
                frozenset(page2Resources.get("/ProcSet", ArrayObject()).getObject())
            )
        )

        newContentArray = ArrayObject()

        originalContent = self["/Contents"].getObject()
        newContentArray.append(PageObject._pushPopGS(originalContent, self.pdf))

        page2Content = page2['/Contents'].getObject()
        page2Content = PageObject._contentStreamRename(page2Content, rename, self.pdf)
        page2Content = PageObject._pushPopGS(page2Content, self.pdf)
        newContentArray.append(page2Content)

        self[NameObject('/Contents')] = ContentStream(newContentArray, self.pdf)
        self[NameObject('/Resources')] = newResources

    ##
    # Compresses the size of this page by joining all content streams and
    # applying a FlateDecode filter.
    # <p>
    # Stability: Added in v1.6, will exist for all future v1.x releases.
    # However, it is possible that this function will perform no action if
    # content stream compression becomes "automatic" for some reason.
    def compressContentStreams(self):
        content = self["/Contents"].getObject()
        if not isinstance(content, ContentStream):
            content = ContentStream(content, self.pdf)
        self[NameObject("/Contents")] = content.flateEncode()

    ##
    # Locate all text drawing commands, in the order they are provided in the
    # content stream, and extract the text.  This works well for some PDF
    # files, but poorly for others, depending on the generator used.  This will
    # be refined in the future.  Do not rely on the order of text coming out of
    # this function, as it will change if this function is made more
    # sophisticated.
    # <p>
    # Stability: Added in v1.7, will exist for all future v1.x releases.  May
    # be overhauled to provide more ordered text in the future.
    # @return a unicode string object
    def extractText(self):
        text = ""
        content = self["/Contents"].getObject()
        if not isinstance(content, ContentStream):
            content = ContentStream(content, self.pdf)
        # Note: we check all strings are TextStringObjects.  ByteStringObjects
        # are strings where the byte->string encoding was unknown, so adding
        # them to the text here would be gibberish.
        for operands,operator in content.operations:
            if operator == b"Tj":
                _text = operands[0]
                if isinstance(_text, TextStringObject):
                    text += _text
            elif operator == b"T*":
                text += "\n"
            elif operator == b"'":
                text += "\n"
                _text = operands[0]
                if isinstance(_text, TextStringObject):
                    text += operands[0]
            elif operator == b'"':
                _text = operands[2]
                if isinstance(_text, TextStringObject):
                    text += "\n"
                    text += _text
            elif operator == b"TJ":
                for i in operands[0]:
                    if isinstance(i, TextStringObject):
                        text += i
        return text

    ##
    # A rectangle (RectangleObject), expressed in default user space units,
    # defining the boundaries of the physical medium on which the page is
    # intended to be displayed or printed.
    # <p>
    # Stability: Added in v1.4, will exist for all future v1.x releases.
    mediaBox = createRectangleAccessor("/MediaBox", ())

    ##
    # A rectangle (RectangleObject), expressed in default user space units,
    # defining the visible region of default user space.  When the page is
    # displayed or printed, its contents are to be clipped (cropped) to this
    # rectangle and then imposed on the output medium in some
    # implementation-defined manner.  Default value: same as MediaBox.
    # <p>
    # Stability: Added in v1.4, will exist for all future v1.x releases.
    cropBox = createRectangleAccessor("/CropBox", ("/CropBox",))

    ##
    # A rectangle (RectangleObject), expressed in default user space units,
    # defining the region to which the contents of the page should be clipped
    # when output in a production enviroment.
    # <p>
    # Stability: Added in v1.4, will exist for all future v1.x releases.
    bleedBox = createRectangleAccessor("/BleedBox", ("/CropBox", "/MediaBox"))

    ##
    # A rectangle (RectangleObject), expressed in default user space units,
    # defining the intended dimensions of the finished page after trimming.
    # <p>
    # Stability: Added in v1.4, will exist for all future v1.x releases.
    trimBox = createRectangleAccessor("/TrimBox", ("/CropBox", "/MediaBox"))

    ##
    # A rectangle (RectangleObject), expressed in default user space units,
    # defining the extent of the page's meaningful content as intended by the
    # page's creator.
    # <p>
    # Stability: Added in v1.4, will exist for all future v1.x releases.
    artBox = createRectangleAccessor("/ArtBox", ("/CropBox", "/MediaBox"))


class ContentStream(DecodedStreamObject):
    def __init__(self, stream, pdf):
        self.pdf = pdf
        self.operations = []
        # stream may be a StreamObject or an ArrayObject containing
        # multiple StreamObjects to be cat'd together.
        stream = stream.getObject()
        if isinstance(stream, ArrayObject):
            data = b""
            for s in stream:
                data += s.getObject().getData()
            stream = BytesIO(data)
        else:
            stream = BytesIO(stream.getData())
        self.__parseContentStream(stream)

    def __parseContentStream(self, stream):
        # file("f:\\tmp.txt", "w").write(stream.read())
        stream.seek(0, 0)
        operands = []
        while True:
            peek = readNonWhitespace(stream)
            if peek == b'':
                break
            stream.seek(-1, 1)
            if peek in b'abcdefghijklmnopqrstuvwxyzABCDEFGHIJKLMNOPQRSTUVWXYZ' or peek == b"'" or peek == b'"':
                operator = readUntilWhitespace(stream, maxchars=2)
                if operator == b"BI":
                    # begin inline image - a completely different parsing
                    # mechanism is required, of course... thanks buddy...
                    assert operands == []
                    ii = self._readInlineImage(stream)
                    self.operations.append((ii, b"INLINE IMAGE"))
                else:
                    self.operations.append((operands, operator))
                    operands = []
            else:
                operands.append(readObject(stream, None))

    def _readInlineImage(self, stream):
        # begin reading just after the "BI" - begin image
        # first read the dictionary of settings.
        settings = DictionaryObject()
        while True:
            tok = readNonWhitespace(stream)
            stream.seek(-1, 1)
            if tok == b"I":
                # "ID" - begin of image data
                break
            key = readObject(stream, self.pdf)
            tok = readNonWhitespace(stream)
            stream.seek(-1, 1)
            value = readObject(stream, self.pdf)
            settings[key] = value
        # left at beginning of ID
        tmp = stream.read(3)
        assert tmp[:2] == b"ID"
        data = b""
        while True:
            tok = stream.read(1)
            if tok == b"E":
                next = stream.read(1)
                if next == b"I":
                    break
                else:
                    stream.seek(-1, 1)
                    data += tok
            else:
                data += tok
        x = readNonWhitespace(stream)
        stream.seek(-1, 1)
        return {"settings": settings, "data": data}

    def _getData(self):
        newdata = BytesIO()
        for operands,operator in self.operations:
            if operator == b"INLINE IMAGE":
                newdata.write(b"BI")
                dicttext = BytesIO()
                operands["settings"].writeToStream(dicttext, None)
                newdata.write(dicttext.getvalue()[2:-2])
                newdata.write(b"ID ")
                newdata.write(operands["data"])
                newdata.write(b"EI")
            else:
                for op in operands:
                    op.writeToStream(newdata, None)
                    newdata.write(b" ")
                newdata.write(operator)
            newdata.write(b"\n")
        return newdata.getvalue()

    def _setData(self, value):
        self.__parseContentStream(BytesIO(value))

    _data = property(_getData, _setData)


##
# A class representing the basic document metadata provided in a PDF File.
# <p>
# As of pyPdf v1.10, all text properties of the document metadata have two
# properties, eg. author and author_raw.  The non-raw property will always
# return a TextStringObject, making it ideal for a case where the metadata is
# being displayed.  The raw property can sometimes return a ByteStringObject,
# if pyPdf was unable to decode the string's text encoding; this requires
# additional safety in the caller and therefore is not as commonly accessed.
class DocumentInformation(DictionaryObject):
    def __init__(self):
        DictionaryObject.__init__(self)

    def getText(self, key):
        retval = self.get(key, None)
        if isinstance(retval, TextStringObject):
            return retval
        return None

    ##
    # Read-only property accessing the document's title.  Added in v1.6, will
    # exist for all future v1.x releases.  Modified in v1.10 to always return a
    # unicode string (TextStringObject).
    # @return A unicode string, or None if the title is not provided.
    title = property(lambda self: self.getText("/Title"))
    title_raw = property(lambda self: self.get("/Title"))

    ##
    # Read-only property accessing the document's author.  Added in v1.6, will
    # exist for all future v1.x releases.  Modified in v1.10 to always return a
    # unicode string (TextStringObject).
    # @return A unicode string, or None if the author is not provided.
    author = property(lambda self: self.getText("/Author"))
    author_raw = property(lambda self: self.get("/Author"))

    ##
    # Read-only property accessing the subject of the document.  Added in v1.6,
    # will exist for all future v1.x releases.  Modified in v1.10 to always
    # return a unicode string (TextStringObject).
    # @return A unicode string, or None if the subject is not provided.
    subject = property(lambda self: self.getText("/Subject"))
    subject_raw = property(lambda self: self.get("/Subject"))

    ##
    # Read-only property accessing the document's creator.  If the document was
    # converted to PDF from another format, the name of the application (for
    # example, OpenOffice) that created the original document from which it was
    # converted.  Added in v1.6, will exist for all future v1.x releases.
    # Modified in v1.10 to always return a unicode string (TextStringObject).
    # @return A unicode string, or None if the creator is not provided.
    creator = property(lambda self: self.getText("/Creator"))
    creator_raw = property(lambda self: self.get("/Creator"))

    ##
    # Read-only property accessing the document's producer.  If the document
    # was converted to PDF from another format, the name of the application
    # (for example, OSX Quartz) that converted it to PDF.  Added in v1.6, will
    # exist for all future v1.x releases.  Modified in v1.10 to always return a
    # unicode string (TextStringObject).
    # @return A unicode string, or None if the producer is not provided.
    producer = property(lambda self: self.getText("/Producer"))
    producer_raw = property(lambda self: self.get("/Producer"))


##
# A class representing a destination within a PDF file.
# See section 8.2.1 of the PDF 1.6 reference.
# Stability: Added in v1.10, will exist for all v1.x releases.
class Destination(DictionaryObject):
    def __init__(self, *args):
        DictionaryObject.__init__(self)
        self.title = args[0]
        self["/Page"], self["/Type"] = args[1], args[2]
        
        # from table 8.2 of the PDF 1.6 reference.
        mapNull = lambda x: {True: None, False: x}[isinstance(x, NullObject)]
        params = map(mapNull, args[3:])
        type = self["/Type"]

        if type == "/XYZ":
            self["/Left"], self["/Top"], self["/Zoom"] = params
        elif type == "/FitR":
            self["/Left"], self["/Bottom"], \
                self["/Right"], self["/Top"] = params
        elif type in ["/FitH", "FitBH"]:
            self["/Top"], = params
        elif type in ["/FitV", "FitBV"]:
            self["/Left"], = params
        elif type in ["/Fit", "FitB"]:
            pass
        else:
            raise PdfReadError("Unknown Destination Type: %s" % type)
          
    def setTitle(self, title):
        self["/Title"] = title.strip(" ")

    ##
    # Read-write property accessing the destination title.
    # @return A string.
    title = property(lambda self: self.get("/Title"), setTitle, None)

    ##
    # Read-only property accessing the destination page.
    # @return An integer.
    page = property(lambda self: self.get("/Page"), None, None)

    ##
    # Read-only property accessing the destination type.
    # @return A string.
    type = property(lambda self: self.get("/Type"), None, None)

    ##
    # Read-only property accessing the zoom factor.
    # @return A number, or None if not available.
    zoom = property(lambda self: self.get("/Zoom", None), None, None)

    ##
    # Read-only property accessing the left horizontal coordinate.
    # @return A number, or None if not available.
    left = property(lambda self: self.get("/Left", None), None, None)

    ##
    # Read-only property accessing the right horizontal coordinate.
    # @return A number, or None if not available.
    right = property(lambda self: self.get("/Right", None), None, None)

    ##
    # Read-only property accessing the top vertical coordinate.
    # @return A number, or None if not available.
    top = property(lambda self: self.get("/Top", None), None, None)

    ##
    # Read-only property accessing the bottom vertical coordinate.
    # @return A number, or None if not available.
    bottom = property(lambda self: self.get("/Bottom", None), None, None)


def convertToInt(d, size):
    if size <= 4:
        d = b"\x00\x00\x00\x00" + d
        d = d[-4:]
        return struct.unpack(">l", d)[0]
    elif size <= 8:
        d = b"\x00\x00\x00\x00\x00\x00\x00\x00" + d
        d = d[-8:]
        return struct.unpack(">q", d)[0]
    else:
        # size too big
        assert False

# ref: pdf1.8 spec section 3.5.2 algorithm 3.2
_encryption_padding = b'\x28\xbf\x4e\x5e\x4e\x75\x8a\x41\x64\x00\x4e\x56' + \
        b'\xff\xfa\x01\x08\x2e\x2e\x00\xb6\xd0\x68\x3e\x80\x2f\x0c' + \
        b'\xa9\xfe\x64\x53\x69\x7a'

# Implementation of algorithm 3.2 of the PDF standard security handler,
# section 3.5.2 of the PDF 1.6 reference.
def _alg32(password, rev, keylen, owner_entry, p_entry, id1_entry, metadata_encrypt=True):
    # 1. Pad or truncate the password string to exactly 32 bytes.  If the
    # password string is more than 32 bytes long, use only its first 32 bytes;
    # if it is less than 32 bytes long, pad it by appending the required number
    # of additional bytes from the beginning of the padding string
    # (_encryption_padding).
    password = (password + _encryption_padding)[:32]
    # 2. Initialize the MD5 hash function and pass the result of step 1 as
    # input to this function.
    import hashlib, struct
    m = hashlib.md5(password)
    # 3. Pass the value of the encryption dictionary's /O entry to the MD5 hash
    # function.
    m.update(owner_entry)
    # 4. Treat the value of the /P entry as an unsigned 4-byte integer and pass
    # these bytes to the MD5 hash function, low-order byte first.
    p_entry = struct.pack('<i', p_entry)
    m.update(p_entry)
    # 5. Pass the first element of the file's file identifier array to the MD5
    # hash function.
    m.update(id1_entry)
    # 6. (Revision 3 or greater) If document metadata is not being encrypted,
    # pass 4 bytes with the value 0xFFFFFFFF to the MD5 hash function.
    if rev >= 3 and not metadata_encrypt:
        m.update("\xff\xff\xff\xff")
    # 7. Finish the hash.
    md5_hash = m.digest()
    # 8. (Revision 3 or greater) Do the following 50 times: Take the output
    # from the previous MD5 hash and pass the first n bytes of the output as
    # input into a new MD5 hash, where n is the number of bytes of the
    # encryption key as defined by the value of the encryption dictionary's
    # /Length entry.
    if rev >= 3:
        for i in range(50):
            md5_hash = hashlib.md5(md5_hash[:keylen]).digest()
    # 9. Set the encryption key to the first n bytes of the output from the
    # final MD5 hash, where n is always 5 for revision 2 but, for revision 3 or
    # greater, depends on the value of the encryption dictionary's /Length
    # entry.
    return md5_hash[:keylen]

# Implementation of algorithm 3.3 of the PDF standard security handler,
# section 3.5.2 of the PDF 1.6 reference.
def _alg33(owner_pwd, user_pwd, rev, keylen):
    # steps 1 - 4
    key = _alg33_1(owner_pwd, rev, keylen)
    # 5. Pad or truncate the user password string as described in step 1 of
    # algorithm 3.2.
    user_pwd = (user_pwd + _encryption_padding)[:32]
    # 6. Encrypt the result of step 5, using an RC4 encryption function with
    # the encryption key obtained in step 4.
    val = RC4_encrypt(key, user_pwd)
    # 7. (Revision 3 or greater) Do the following 19 times: Take the output
    # from the previous invocation of the RC4 function and pass it as input to
    # a new invocation of the function; use an encryption key generated by
    # taking each byte of the encryption key obtained in step 4 and performing
    # an XOR operation between that byte and the single-byte value of the
    # iteration counter (from 1 to 19).
    if rev >= 3:
        for i in range(1, 20):
            new_key = b''
            for l in range(len(key)):
                new_key += bytes([key[l] ^ i])
            val = RC4_encrypt(new_key, val)
    # 8. Store the output from the final invocation of the RC4 as the value of
    # the /O entry in the encryption dictionary.
    return val

# Steps 1-4 of algorithm 3.3
def _alg33_1(password, rev, keylen):
    # 1. Pad or truncate the owner password string as described in step 1 of
    # algorithm 3.2.  If there is no owner password, use the user password
    # instead.
    password = (password + _encryption_padding)[:32]
    # 2. Initialize the MD5 hash function and pass the result of step 1 as
    # input to this function.
    import hashlib
    m = hashlib.md5(password)
    # 3. (Revision 3 or greater) Do the following 50 times: Take the output
    # from the previous MD5 hash and pass it as input into a new MD5 hash.
    md5_hash = m.digest()
    if rev >= 3:
        for i in range(50):
            md5_hash = hashlib.md5(md5_hash).digest()
    # 4. Create an RC4 encryption key using the first n bytes of the output
    # from the final MD5 hash, where n is always 5 for revision 2 but, for
    # revision 3 or greater, depends on the value of the encryption
    # dictionary's /Length entry.
    key = md5_hash[:keylen]
    return key

# Implementation of algorithm 3.4 of the PDF standard security handler,
# section 3.5.2 of the PDF 1.6 reference.
def _alg34(password, owner_entry, p_entry, id1_entry):
    # 1. Create an encryption key based on the user password string, as
    # described in algorithm 3.2.
    key = _alg32(password, 2, 5, owner_entry, p_entry, id1_entry)
    # 2. Encrypt the 32-byte padding string shown in step 1 of algorithm 3.2,
    # using an RC4 encryption function with the encryption key from the
    # preceding step.
    U = RC4_encrypt(key, _encryption_padding)
    # 3. Store the result of step 2 as the value of the /U entry in the
    # encryption dictionary.
    return U, key

# Implementation of algorithm 3.4 of the PDF standard security handler,
# section 3.5.2 of the PDF 1.6 reference.
def _alg35(password, rev, keylen, owner_entry, p_entry, id1_entry, metadata_encrypt):
    # 1. Create an encryption key based on the user password string, as
    # described in Algorithm 3.2.
    key = _alg32(password, rev, keylen, owner_entry, p_entry, id1_entry)
    # 2. Initialize the MD5 hash function and pass the 32-byte padding string
    # shown in step 1 of Algorithm 3.2 as input to this function. 
    import hashlib
    m = hashlib.md5()
    m.update(_encryption_padding)
    # 3. Pass the first element of the file's file identifier array (the value
    # of the ID entry in the document's trailer dictionary; see Table 3.13 on
    # page 73) to the hash function and finish the hash.  (See implementation
    # note 25 in Appendix H.) 
    m.update(id1_entry)
    md5_hash = m.digest()
    # 4. Encrypt the 16-byte result of the hash, using an RC4 encryption
    # function with the encryption key from step 1. 
    val = RC4_encrypt(key, md5_hash)
    # 5. Do the following 19 times: Take the output from the previous
    # invocation of the RC4 function and pass it as input to a new invocation
    # of the function; use an encryption key generated by taking each byte of
    # the original encryption key (obtained in step 2) and performing an XOR
    # operation between that byte and the single-byte value of the iteration
    # counter (from 1 to 19). 
    for i in range(1, 20):
        new_key = b''
        for l in range(len(key)):
            new_key += bytes([key[l] ^ i])
        val = RC4_encrypt(new_key, val)
    # 6. Append 16 bytes of arbitrary padding to the output from the final
    # invocation of the RC4 function and store the 32-byte result as the value
    # of the U entry in the encryption dictionary. 
    # (implementator note: I don't know what "arbitrary padding" is supposed to
    # mean, so I have used null bytes.  This seems to match a few other
    # people's implementations)
    return val + bytes(16), key

#if __name__ == "__main__":
#    output = PdfFileWriter()
#
#    input1 = PdfFileReader(file("test\\5000-s1-05e.pdf", "rb"))
#    page1 = input1.getPage(0)
#
#    input2 = PdfFileReader(file("test\\PDFReference16.pdf", "rb"))
#    page2 = input2.getPage(0)
#    page3 = input2.getPage(1)
#    page1.mergePage(page2)
#    page1.mergePage(page3)
#
#    input3 = PdfFileReader(file("test\\cc-cc.pdf", "rb"))
#    page1.mergePage(input3.getPage(0))
#
#    page1.compressContentStreams()
#
#    output.addPage(page1)
#    output.write(file("test\\merge-test.pdf", "wb"))

<|MERGE_RESOLUTION|>--- conflicted
+++ resolved
@@ -41,20 +41,11 @@
 import struct
 from io import BytesIO
 
-<<<<<<< HEAD
 from .generic import (readObject, DictionaryObject, DecodedStreamObject,
-        NameObject, NumberObject, ArrayObject, IndirectObject, StringObject,
-        StreamObject, NullObject, TextStringObject)
+        NameObject, NumberObject, ArrayObject, IndirectObject, ByteStringObject,
+        StreamObject, NullObject, TextStringObject, createStringObject)
 from .utils import (readNonWhitespace, readUntilWhitespace,
         ConvertFunctionsToVirtualList, PdfReadError, RC4_encrypt)
-=======
-import filters
-import utils
-import warnings
-from generic import *
-from utils import readNonWhitespace, readUntilWhitespace, ConvertFunctionsToVirtualList
-from sets import ImmutableSet
->>>>>>> 2766fd91
 
 ##
 # This class supports writing PDF files out, given pages produced by another
@@ -76,11 +67,7 @@
         # info object
         info = DictionaryObject()
         info.update({
-<<<<<<< HEAD
-                NameObject("/Producer"): StringObject("Python PDF Library - http://pybrary.net/pyPdf/")
-=======
-                NameObject("/Producer"): createStringObject(u"Python PDF Library - http://pybrary.net/pyPdf/")
->>>>>>> 2766fd91
+                NameObject("/Producer"): createStringObject("Python PDF Library - http://pybrary.net/pyPdf/")
                 })
         self._info = self._addObject(info)
 
@@ -140,17 +127,10 @@
             keylen = 40 // 8
         # permit everything:
         P = -1
-<<<<<<< HEAD
-        O = StringObject(_alg33(owner_pwd, user_pwd, rev, keylen))
+        O = ByteStringObject(_alg33(owner_pwd, user_pwd, rev, keylen))
         ID_1 = hashlib.md5(repr(time.time()).encode("ascii")).digest()
         ID_2 = hashlib.md5(repr(random.random()).encode("ascii")).digest()
-        self._ID = ArrayObject((StringObject(ID_1), StringObject(ID_2)))
-=======
-        O = ByteStringObject(_alg33(owner_pwd, user_pwd, rev, keylen))
-        ID_1 = md5.new(repr(time.time())).digest()
-        ID_2 = md5.new(repr(random.random())).digest()
         self._ID = ArrayObject((ByteStringObject(ID_1), ByteStringObject(ID_2)))
->>>>>>> 2766fd91
         if rev == 2:
             U, key = _alg34(user_pwd, O, P, ID_1)
         else:
@@ -162,13 +142,8 @@
         if V == 2:
             encrypt[NameObject("/Length")] = NumberObject(keylen * 8)
         encrypt[NameObject("/R")] = NumberObject(rev)
-<<<<<<< HEAD
-        encrypt[NameObject("/O")] = O
-        encrypt[NameObject("/U")] = StringObject(U)
-=======
         encrypt[NameObject("/O")] = ByteStringObject(O)
         encrypt[NameObject("/U")] = ByteStringObject(U)
->>>>>>> 2766fd91
         encrypt[NameObject("/P")] = NumberObject(P)
         self._encrypt = self._addObject(encrypt)
         self._encrypt_key = key
@@ -236,11 +211,6 @@
             for key, value in list(data.items()):
                 origvalue = value
                 value = self._sweepIndirectReferences(externMap, value)
-<<<<<<< HEAD
-                if value == None:
-                    print(objects, value, origvalue)
-=======
->>>>>>> 2766fd91
                 if isinstance(value, StreamObject):
                     # a dictionary value is a stream.  streams must be indirect
                     # objects, so we need to change this value.
@@ -596,13 +566,8 @@
         return retval
 
     def _decryptObject(self, obj, key):
-<<<<<<< HEAD
-        if isinstance(obj, StringObject):
-            obj = StringObject(RC4_encrypt(key, obj))
-=======
         if isinstance(obj, ByteStringObject) or isinstance(obj, TextStringObject):
             obj = createStringObject(utils.RC4_encrypt(key, obj.original_bytes))
->>>>>>> 2766fd91
         elif isinstance(obj, StreamObject):
             obj._data = RC4_encrypt(key, obj._data)
         elif isinstance(obj, DictionaryObject):
@@ -856,13 +821,8 @@
                     self.safeGetObject(encrypt["/Length"]) // 8, owner_entry,
                     p_entry, id1_entry,
                     self.safeGetObject(encrypt.get("/EncryptMetadata", False)))
-<<<<<<< HEAD
-        real_U = self.safeGetObject(encrypt['/U'])
-        return type(U) == type(real_U) and U == real_U, key
-=======
         real_U = self.safeGetObject(encrypt['/U']).original_bytes
         return U == real_U, key
->>>>>>> 2766fd91
 
     def getIsEncrypted(self):
         return "/Encrypt" in self.trailer
