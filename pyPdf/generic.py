# vim: sw=4:expandtab:foldmethod=marker
#
# Copyright (c) 2006, Mathieu Fenniak
# All rights reserved.
#
# Redistribution and use in source and binary forms, with or without
# modification, are permitted provided that the following conditions are
# met:
#
# * Redistributions of source code must retain the above copyright notice,
# this list of conditions and the following disclaimer.
# * Redistributions in binary form must reproduce the above copyright notice,
# this list of conditions and the following disclaimer in the documentation
# and/or other materials provided with the distribution.
# * The name of the author may not be used to endorse or promote products
# derived from this software without specific prior written permission.
#
# THIS SOFTWARE IS PROVIDED BY THE COPYRIGHT HOLDERS AND CONTRIBUTORS "AS IS"
# AND ANY EXPRESS OR IMPLIED WARRANTIES, INCLUDING, BUT NOT LIMITED TO, THE
# IMPLIED WARRANTIES OF MERCHANTABILITY AND FITNESS FOR A PARTICULAR PURPOSE
# ARE DISCLAIMED. IN NO EVENT SHALL THE COPYRIGHT OWNER OR CONTRIBUTORS BE
# LIABLE FOR ANY DIRECT, INDIRECT, INCIDENTAL, SPECIAL, EXEMPLARY, OR
# CONSEQUENTIAL DAMAGES (INCLUDING, BUT NOT LIMITED TO, PROCUREMENT OF
# SUBSTITUTE GOODS OR SERVICES; LOSS OF USE, DATA, OR PROFITS; OR BUSINESS
# INTERRUPTION) HOWEVER CAUSED AND ON ANY THEORY OF LIABILITY, WHETHER IN
# CONTRACT, STRICT LIABILITY, OR TORT (INCLUDING NEGLIGENCE OR OTHERWISE)
# ARISING IN ANY WAY OUT OF THE USE OF THIS SOFTWARE, EVEN IF ADVISED OF THE
# POSSIBILITY OF SUCH DAMAGE.


"""
Implementation of generic PDF objects (dictionary, number, string, and so on)
"""
__author__ = "Mathieu Fenniak"
__author_email__ = "biziqe@mathieu.fenniak.net"

import re
<<<<<<< HEAD
from .utils import (readNonWhitespace, RC4_encrypt, PdfReadError)
from .filters import (FlateDecode, decodeStreamData)
=======
from utils import readNonWhitespace, RC4_encrypt
import filters
import utils
>>>>>>> 5d73b59e

def readObject(stream, pdf):
    tok = stream.read(1)
    stream.seek(-1, 1) # reset to start
<<<<<<< HEAD
    if tok == b't' or tok == b'f':
        # boolean object
        return BooleanObject.readFromStream(stream)
    elif tok == b'(':
        # string object
        return StringObject.readFromStream(stream)
    elif tok == b'/':
        # name object
        return NameObject.readFromStream(stream)
    elif tok == b'[':
        # array object
        return ArrayObject.readFromStream(stream, pdf)
    elif tok == b'n':
        # null object
        return NullObject.readFromStream(stream)
    elif tok == b'<':
        # hexadecimal string OR dictionary
        peek = stream.read(2)
        stream.seek(-2, 1) # reset to start
        if peek == b'<<':
            return DictionaryObject.readFromStream(stream, pdf)
        else:
            return StringObject.readHexStringFromStream(stream)
    elif tok == b'%':
        # comment
        while tok not in (b'\r', b'\n'):
=======
    if tok == 't' or tok == 'f':
        # boolean object
        return BooleanObject.readFromStream(stream)
    elif tok == '(':
        # string object
        return StringObject.readFromStream(stream)
    elif tok == '/':
        # name object
        return NameObject.readFromStream(stream)
    elif tok == '[':
        # array object
        return ArrayObject.readFromStream(stream, pdf)
    elif tok == 'n':
        # null object
        return NullObject.readFromStream(stream)
    elif tok == '<':
        # hexadecimal string OR dictionary
        peek = stream.read(2)
        stream.seek(-2, 1) # reset to start
        if peek == '<<':
            return DictionaryObject.readFromStream(stream, pdf)
        else:
            return StringObject.readHexStringFromStream(stream)
    elif tok == '%':
        # comment
        while tok not in ('\r', '\n'):
>>>>>>> 5d73b59e
            tok = stream.read(1)
        tok = readNonWhitespace(stream)
        stream.seek(-1, 1)
        return readObject(stream, pdf)
    else:
        # number object OR indirect reference
<<<<<<< HEAD
        if tok == b'+' or tok == b'-':
=======
        if tok == '+' or tok == '-':
>>>>>>> 5d73b59e
            # number
            return NumberObject.readFromStream(stream)
        peek = stream.read(20)
        stream.seek(-len(peek), 1) # reset to start
        if re.match(r"(\d+)\s(\d+)\sR[^a-zA-Z]", peek) != None:
            return IndirectObject.readFromStream(stream, pdf)
        else:
            return NumberObject.readFromStream(stream)

class PdfObject(object):
    def getObject(self):
        """Resolves indirect references."""
        return self


class NullObject(PdfObject):
    def writeToStream(self, stream, encryption_key):
<<<<<<< HEAD
        stream.write(b"null")

    def readFromStream(stream):
        nulltxt = stream.read(4)
        if nulltxt != b"null":
            raise PdfReadError("error reading null object")
=======
        stream.write("null")

    def readFromStream(stream):
        nulltxt = stream.read(4)
        if nulltxt != "null":
            raise utils.PdfReadError, "error reading null object"
>>>>>>> 5d73b59e
        return NullObject()
    readFromStream = staticmethod(readFromStream)


class BooleanObject(PdfObject):
    def __init__(self, value):
        self.value = value

    def writeToStream(self, stream, encryption_key):
        if self.value:
<<<<<<< HEAD
            stream.write(b"true")
        else:
            stream.write(b"false")

    def readFromStream(stream):
        word = stream.read(4)
        if word == b"true":
            return BooleanObject(True)
        elif word == b"fals":
=======
            stream.write("true")
        else:
            stream.write("false")

    def readFromStream(stream):
        word = stream.read(4)
        if word == "true":
            return BooleanObject(True)
        elif word == "fals":
>>>>>>> 5d73b59e
            stream.read(1)
            return BooleanObject(False)
        assert False
    readFromStream = staticmethod(readFromStream)


class ArrayObject(list, PdfObject):
    def writeToStream(self, stream, encryption_key):
<<<<<<< HEAD
        stream.write(b"[")
        for data in self:
            stream.write(b" ")
            data.writeToStream(stream, encryption_key)
        stream.write(b" ]")
=======
        stream.write("[")
        for data in self:
            stream.write(" ")
            data.writeToStream(stream, encryption_key)
        stream.write(" ]")
>>>>>>> 5d73b59e

    def readFromStream(stream, pdf):
        arr = ArrayObject()
        tmp = stream.read(1)
<<<<<<< HEAD
        if tmp != b"[":
            raise PdfReadError("error reading array")
        while True:
            # skip leading whitespace
            tok = stream.read(1)
            while tok in b" \t\n\r":
=======
        if tmp != "[":
            raise utils.PdfReadError, "error reading array"
        while True:
            # skip leading whitespace
            tok = stream.read(1)
            while tok.isspace():
>>>>>>> 5d73b59e
                tok = stream.read(1)
            stream.seek(-1, 1)
            # check for array ending
            peekahead = stream.read(1)
<<<<<<< HEAD
            if peekahead == b"]":
                break
            stream.seek(-1, 1)
            # read and append obj
            obj = readObject(stream, pdf)
            arr.append(obj)
=======
            if peekahead == "]":
                break
            stream.seek(-1, 1)
            # read and append obj
            arr.append(readObject(stream, pdf))
>>>>>>> 5d73b59e
        return arr
    readFromStream = staticmethod(readFromStream)


class IndirectObject(PdfObject):
    def __init__(self, idnum, generation, pdf):
        self.idnum = idnum
        self.generation = generation
        self.pdf = pdf

    def getObject(self):
        return self.pdf.getObject(self).getObject()

    def __repr__(self):
        return "IndirectObject(%r, %r)" % (self.idnum, self.generation)

    def __eq__(self, other):
        return (
            other != None and
            isinstance(other, IndirectObject) and
            self.idnum == other.idnum and
            self.generation == other.generation and
            self.pdf is other.pdf
            )

    def __ne__(self, other):
        return not self.__eq__(other)

    def writeToStream(self, stream, encryption_key):
<<<<<<< HEAD
        stream.write(("%s %s R" % (self.idnum, self.generation)).encode("ascii"))

    def readFromStream(stream, pdf):
        idnum = b""
        while True:
            tok = stream.read(1)
            if tok in b" \t\n\r":
                break
            idnum += tok
        generation = b""
        while True:
            tok = stream.read(1)
            if tok in b" \t\n\r":
=======
        stream.write("%s %s R" % (self.idnum, self.generation))

    def readFromStream(stream, pdf):
        idnum = ""
        while True:
            tok = stream.read(1)
            if tok.isspace():
                break
            idnum += tok
        generation = ""
        while True:
            tok = stream.read(1)
            if tok.isspace():
>>>>>>> 5d73b59e
                break
            generation += tok
        r = stream.read(1)
        #if r != "R":
        #    stream.seek(-20, 1)
        #    print idnum, generation
        #    print repr(stream.read(40))
<<<<<<< HEAD
        assert r == b"R"
=======
        assert r == "R"
>>>>>>> 5d73b59e
        return IndirectObject(int(idnum), int(generation), pdf)
    readFromStream = staticmethod(readFromStream)


class FloatObject(float, PdfObject):
    def writeToStream(self, stream, encryption_key):
<<<<<<< HEAD
        stream.write(repr(self).encode("ascii"))


class NumberObject(int, PdfObject):
    def writeToStream(self, stream, encryption_key):
        stream.write(repr(self).encode("ascii"))

    def readFromStream(stream):
        name = b""
        while True:
            tok = stream.read(1)
            if tok != b'+' and tok != b'-' and tok != b'.' and not tok in '0123456789':
                stream.seek(-1, 1)
                break
            name += tok
        if name.find(b".") != -1:
=======
        stream.write(repr(self))


class NumberObject(int, PdfObject):
    def __init__(self, value):
        int.__init__(self, value)

    def writeToStream(self, stream, encryption_key):
        stream.write(repr(self))

    def readFromStream(stream):
        name = ""
        while True:
            tok = stream.read(1)
            if tok != '+' and tok != '-' and tok != '.' and not tok.isdigit():
                stream.seek(-1, 1)
                break
            name += tok
        if name.find(".") != -1:
>>>>>>> 5d73b59e
            return FloatObject(name)
        else:
            return NumberObject(name)
    readFromStream = staticmethod(readFromStream)


<<<<<<< HEAD
class StringObject(PdfObject):
    def __init__(self, data):
        assert isinstance(data, bytes)
        self.data = data

    def writeToStream(self, stream, encryption_key):
        string = self.data
        if encryption_key:
            string = RC4_encrypt(encryption_key, string)
        stream.write(b"(")
        for c in string:
            if (c == 32) or (65 <= c <= 90) or (97 <= c <= 122):
                stream.write(bytes((c,)))
            else:
                stream.write(("\\%03o" % c).encode("ascii"))
        stream.write(b")")

    def readHexStringFromStream(stream):
        stream.read(1)
        txt = b""
        x = b""
        while True:
            tok = readNonWhitespace(stream)
            if tok == b">":
                break
            x += tok
            if len(x) == 2:
                txt += bytes.fromhex(x)
                x = b""
        if len(x) == 1:
            x += b"0"
        if len(x) == 2:
            txt += bytes.fromhex(x)
=======
class StringObject(str, PdfObject):
    def writeToStream(self, stream, encryption_key):
        string = self
        if encryption_key:
            string = RC4_encrypt(encryption_key, string)
        stream.write("(")
        for c in string:
            if not c.isalnum() and c != ' ':
                stream.write("\\%03o" % ord(c))
            else:
                stream.write(c)
        stream.write(")")

    def readHexStringFromStream(stream):
        stream.read(1)
        txt = ""
        x = ""
        while True:
            tok = readNonWhitespace(stream)
            if tok == ">":
                break
            x += tok
            if len(x) == 2:
                txt += chr(int(x, base=16))
                x = ""
        if len(x) == 1:
            x += "0"
        if len(x) == 2:
            txt += chr(int(x, base=16))
>>>>>>> 5d73b59e
        return StringObject(txt)
    readHexStringFromStream = staticmethod(readHexStringFromStream)

    def readFromStream(stream):
        tok = stream.read(1)
        parens = 1
<<<<<<< HEAD
        txt = b""
        while True:
            tok = stream.read(1)
            if tok == b"(":
                parens += 1
            elif tok == b")":
                parens -= 1
                if parens == 0:
                    break
            elif tok == b"\\":
                tok = stream.read(1)
                if tok == b"n":
                    tok = b"\n"
                elif tok == b"r":
                    tok = b"\r"
                elif tok == b"t":
                    tok = "\t"
                elif tok == b"b":
                    tok = b"\b"
                elif tok == b"f":
                    tok = b"\f"
                elif tok == b"(":
                    tok = b"("
                elif tok == b")":
                    tok = b")"
                elif tok == b"\\":
                    tok = b"\\"
                elif tok in b"0123456789":
                    # Note: PDF spec says that octal characters don't need to
                    # provide 3 numbers.  Not supported here.
                    tok += stream.read(2)
                    tok = bytes([int(tok, base=8)])
=======
        txt = ""
        while True:
            tok = stream.read(1)
            if tok == "(":
                parens += 1
            elif tok == ")":
                parens -= 1
                if parens == 0:
                    break
            elif tok == "\\":
                tok = stream.read(1)
                if tok == "n":
                    tok = "\n"
                elif tok == "r":
                    tok = "\r"
                elif tok == "t":
                    tok = "\t"
                elif tok == "b":
                    tok == "\b"
                elif tok == "f":
                    tok = "\f"
                elif tok == "(":
                    tok = "("
                elif tok == ")":
                    tok = ")"
                elif tok == "\\":
                    tok = "\\"
                elif tok.isdigit():
                    tok += stream.read(2)
                    tok = chr(int(tok, base=8))
>>>>>>> 5d73b59e
            txt += tok
        return StringObject(txt)
    readFromStream = staticmethod(readFromStream)


class NameObject(str, PdfObject):
<<<<<<< HEAD
    delimiterCharacters = b"()<>[]{}/%"

    def writeToStream(self, stream, encryption_key):
        stream.write(self.encode("ascii"))

    def readFromStream(stream):
        name = stream.read(1)
        if name != b"/":
            raise PdfReadError("name read error")
        while True:
            tok = stream.read(1)
            if (tok in b" \t\n\r") or (tok in NameObject.delimiterCharacters):
                stream.seek(-1, 1)
                break
            name += tok
        name = name.decode("ascii")
=======
    delimiterCharacters = "(", ")", "<", ">", "[", "]", "{", "}", "/", "%"

    def __init__(self, data):
        str.__init__(self, data)

    def writeToStream(self, stream, encryption_key):
        stream.write(self)

    def readFromStream(stream):
        name = stream.read(1)
        if name != "/":
            raise utils.PdfReadError, "name read error"
        while True:
            tok = stream.read(1)
            if tok.isspace() or tok in NameObject.delimiterCharacters:
                stream.seek(-1, 1)
                break
            name += tok
>>>>>>> 5d73b59e
        return NameObject(name)
    readFromStream = staticmethod(readFromStream)


class DictionaryObject(dict, PdfObject):
    def __init__(self):
        pass

    def writeToStream(self, stream, encryption_key):
<<<<<<< HEAD
        stream.write(b"<<\n")
        for key, value in list(self.items()):
            key.writeToStream(stream, encryption_key)
            stream.write(b" ")
            value.writeToStream(stream, encryption_key)
            stream.write(b"\n")
        stream.write(b">>")

    def readFromStream(stream, pdf):
        tmp = stream.read(2)
        if tmp != b"<<":
            raise PdfReadError("dictionary read error")
        data = {}
        while True:
            tok = readNonWhitespace(stream)
            if tok == b">":
=======
        stream.write("<<\n")
        for key, value in self.items():
            key.writeToStream(stream, encryption_key)
            stream.write(" ")
            value.writeToStream(stream, encryption_key)
            stream.write("\n")
        stream.write(">>")

    def readFromStream(stream, pdf):
        tmp = stream.read(2)
        if tmp != "<<":
            raise utils.PdfReadError, "dictionary read error"
        data = {}
        while True:
            tok = readNonWhitespace(stream)
            if tok == ">":
>>>>>>> 5d73b59e
                stream.read(1)
                break
            stream.seek(-1, 1)
            key = readObject(stream, pdf)
            tok = readNonWhitespace(stream)
            stream.seek(-1, 1)
            value = readObject(stream, pdf)
<<<<<<< HEAD
            if key in data:
                # multiple definitions of key not permitted
                raise PdfReadError("multiple definitions in dictionary")
            data[key] = value
        pos = stream.tell()
        s = readNonWhitespace(stream)
        if s == b's' and stream.read(5) == b'tream':
            eol = stream.read(1)
            # odd PDF file output has spaces after 'stream' keyword but before EOL.
            # patch provided by Danial Sandler
            while eol == b' ':
                eol = stream.read(1)
            assert eol in (b"\n", b"\r")
            if eol == b"\r":
                # read \n after
                stream.read(1)
            # this is a stream object, not a dictionary
            assert "/Length" in data
=======
            if data.has_key(key):
                # multiple definitions of key not permitted
                raise utils.PdfReadError, "multiple definitions in dictionary"
            data[key] = value
        pos = stream.tell()
        s = readNonWhitespace(stream)
        if s == 's' and stream.read(5) == 'tream':
            eol = stream.read(1)
            # odd PDF file output has spaces after 'stream' keyword but before EOL.
            # patch provided by Danial Sandler
            while eol == ' ':
                eol = stream.read(1)
            assert eol in ("\n", "\r")
            if eol == "\r":
                # read \n after
                stream.read(1)
            # this is a stream object, not a dictionary
            assert data.has_key("/Length")
>>>>>>> 5d73b59e
            length = data["/Length"]
            if isinstance(length, IndirectObject):
                t = stream.tell()
                length = pdf.getObject(length)
                stream.seek(t, 0)
            data["__streamdata__"] = stream.read(length)
            e = readNonWhitespace(stream)
            ndstream = stream.read(8)
<<<<<<< HEAD
            if (e + ndstream) != b"endstream":
=======
            if (e + ndstream) != "endstream":
>>>>>>> 5d73b59e
                # (sigh) - the odd PDF file has a length that is too long, so
                # we need to read backwards to find the "endstream" ending.
                # ReportLab (unknown version) generates files with this bug,
                # and Python users into PDF files tend to be our audience.
                # we need to do this to correct the streamdata and chop off
                # an extra character.
                pos = stream.tell()
                stream.seek(-10, 1)
                end = stream.read(9)
<<<<<<< HEAD
                if end == b"endstream":
=======
                if end == "endstream":
>>>>>>> 5d73b59e
                    # we found it by looking back one character further.
                    data["__streamdata__"] = data["__streamdata__"][:-1]
                else:
                    stream.seek(pos, 0)
<<<<<<< HEAD
                    raise "Unable to find 'endstream' marker after stream."
        else:
            stream.seek(pos, 0)
        if "__streamdata__" in data:
=======
                    raise utils.PdfReadError, "Unable to find 'endstream' marker after stream."
        else:
            stream.seek(pos, 0)
        if data.has_key("__streamdata__"):
>>>>>>> 5d73b59e
            return StreamObject.initializeFromDictionary(data)
        else:
            retval = DictionaryObject()
            retval.update(data)
            return retval
    readFromStream = staticmethod(readFromStream)


class StreamObject(DictionaryObject):
    def __init__(self):
        self._data = None
        self.decodedSelf = None

    def writeToStream(self, stream, encryption_key):
        self[NameObject("/Length")] = NumberObject(len(self._data))
        DictionaryObject.writeToStream(self, stream, encryption_key)
        del self["/Length"]
<<<<<<< HEAD
        stream.write(b"\nstream\n")
=======
        stream.write("\nstream\n")
>>>>>>> 5d73b59e
        data = self._data
        if encryption_key:
            data = RC4_encrypt(encryption_key, data)
        stream.write(data)
<<<<<<< HEAD
        stream.write(b"\nendstream")

    def initializeFromDictionary(data):
        if "/Filter" in data:
=======
        stream.write("\nendstream")

    def initializeFromDictionary(data):
        if data.has_key("/Filter"):
>>>>>>> 5d73b59e
            retval = EncodedStreamObject()
        else:
            retval = DecodedStreamObject()
        retval._data = data["__streamdata__"]
        del data["__streamdata__"]
        del data["/Length"]
        retval.update(data)
        return retval
    initializeFromDictionary = staticmethod(initializeFromDictionary)

    def flateEncode(self):
<<<<<<< HEAD
        if "/Filter" in self:
=======
        if self.has_key("/Filter"):
>>>>>>> 5d73b59e
            f = self["/Filter"]
            if isinstance(f, ArrayObject):
                f.insert(0, NameObject("/FlateDecode"))
            else:
                newf = ArrayObject()
                newf.append(NameObject("/FlateDecode"))
                newf.append(f)
                f = newf
        else:
            f = NameObject("/FlateDecode")
        retval = EncodedStreamObject()
        retval[NameObject("/Filter")] = f
<<<<<<< HEAD
        retval._data = FlateDecode.encode(self._data)
=======
        retval._data = filters.FlateDecode.encode(self._data)
>>>>>>> 5d73b59e
        return retval


class DecodedStreamObject(StreamObject):
    def getData(self):
        return self._data

    def setData(self, data):
        self._data = data


class EncodedStreamObject(StreamObject):
    def __init__(self):
        self.decodedSelf = None

    def getData(self):
        if self.decodedSelf:
            # cached version of decoded object
            return self.decodedSelf.getData()
        else:
            # create decoded object
            decoded = StreamObject()
<<<<<<< HEAD
            decoded._data = decodeStreamData(self)
            for key, value in list(self.items()):
=======
            decoded._data = filters.decodeStreamData(self)
            for key, value in self.items():
>>>>>>> 5d73b59e
                if not key in ("/Length", "/Filter", "/DecodeParms"):
                    decoded[key] = value
            self.decodedSelf = decoded
            return decoded._data

    def setData(self, data):
<<<<<<< HEAD
        raise "Creating EncodedStreamObject is not currently supported"
=======
        raise utils.PdfReadError, "Creating EncodedStreamObject is not currently supported"
>>>>>>> 5d73b59e


class RectangleObject(ArrayObject):
    def __init__(self, arr):
        # must have four points
        assert len(arr) == 4
        # automatically convert arr[x] into NumberObject(arr[x]) if necessary
        ArrayObject.__init__(self, [self.ensureIsNumber(x) for x in arr])

    def ensureIsNumber(self, value):
        if not isinstance(value, NumberObject):
            value = NumberObject(value)
        return value

    def __repr__(self):
        return "RectangleObject(%s)" % repr(list(self))

    def getLowerLeft_x(self):
        return self[0]

    def getLowerLeft_y(self):
        return self[1]

    def getUpperRight_x(self):
        return self[2]

    def getUpperRight_y(self):
        return self[3]

    def getUpperLeft_x(self):
        return self.getLowerLeft_x()
    
    def getUpperLeft_y(self):
        return self.getUpperRight_y()

    def getLowerRight_x(self):
        return self.getUpperRight_x()

    def getLowerRight_y(self):
        return self.getLowerLeft_y()

    def getLowerLeft(self):
        return self.getLowerLeft_x(), self.getLowerLeft_y()

    def getLowerRight(self):
        return self.getLowerRight_x(), self.getLowerRight_y()

    def getUpperLeft(self):
        return self.getUpperLeft_x(), self.getUpperLeft_y()

    def getUpperRight(self):
        return self.getUpperRight_x(), self.getUpperRight_y()

    def setLowerLeft(self, value):
        self[0], self[1] = [self.ensureIsNumber(x) for x in value]

    def setLowerRight(self, value):
        self[2], self[1] = [self.ensureIsNumber(x) for x in value]

    def setUpperLeft(self, value):
        self[0], self[3] = [self.ensureIsNumber(x) for x in value]

    def setUpperRight(self, value):
        self[2], self[3] = [self.ensureIsNumber(x) for x in value]

    lowerLeft = property(getLowerLeft, setLowerLeft, None, None)
    lowerRight = property(getLowerRight, setLowerRight, None, None)
    upperLeft = property(getUpperLeft, setUpperLeft, None, None)
    upperRight = property(getUpperRight, setUpperRight, None, None)
<|MERGE_RESOLUTION|>--- conflicted
+++ resolved
@@ -35,19 +35,12 @@
 __author_email__ = "biziqe@mathieu.fenniak.net"
 
 import re
-<<<<<<< HEAD
 from .utils import (readNonWhitespace, RC4_encrypt, PdfReadError)
 from .filters import (FlateDecode, decodeStreamData)
-=======
-from utils import readNonWhitespace, RC4_encrypt
-import filters
-import utils
->>>>>>> 5d73b59e
 
 def readObject(stream, pdf):
     tok = stream.read(1)
     stream.seek(-1, 1) # reset to start
-<<<<<<< HEAD
     if tok == b't' or tok == b'f':
         # boolean object
         return BooleanObject.readFromStream(stream)
@@ -74,45 +67,13 @@
     elif tok == b'%':
         # comment
         while tok not in (b'\r', b'\n'):
-=======
-    if tok == 't' or tok == 'f':
-        # boolean object
-        return BooleanObject.readFromStream(stream)
-    elif tok == '(':
-        # string object
-        return StringObject.readFromStream(stream)
-    elif tok == '/':
-        # name object
-        return NameObject.readFromStream(stream)
-    elif tok == '[':
-        # array object
-        return ArrayObject.readFromStream(stream, pdf)
-    elif tok == 'n':
-        # null object
-        return NullObject.readFromStream(stream)
-    elif tok == '<':
-        # hexadecimal string OR dictionary
-        peek = stream.read(2)
-        stream.seek(-2, 1) # reset to start
-        if peek == '<<':
-            return DictionaryObject.readFromStream(stream, pdf)
-        else:
-            return StringObject.readHexStringFromStream(stream)
-    elif tok == '%':
-        # comment
-        while tok not in ('\r', '\n'):
->>>>>>> 5d73b59e
             tok = stream.read(1)
         tok = readNonWhitespace(stream)
         stream.seek(-1, 1)
         return readObject(stream, pdf)
     else:
         # number object OR indirect reference
-<<<<<<< HEAD
         if tok == b'+' or tok == b'-':
-=======
-        if tok == '+' or tok == '-':
->>>>>>> 5d73b59e
             # number
             return NumberObject.readFromStream(stream)
         peek = stream.read(20)
@@ -130,21 +91,12 @@
 
 class NullObject(PdfObject):
     def writeToStream(self, stream, encryption_key):
-<<<<<<< HEAD
         stream.write(b"null")
 
     def readFromStream(stream):
         nulltxt = stream.read(4)
         if nulltxt != b"null":
             raise PdfReadError("error reading null object")
-=======
-        stream.write("null")
-
-    def readFromStream(stream):
-        nulltxt = stream.read(4)
-        if nulltxt != "null":
-            raise utils.PdfReadError, "error reading null object"
->>>>>>> 5d73b59e
         return NullObject()
     readFromStream = staticmethod(readFromStream)
 
@@ -155,7 +107,6 @@
 
     def writeToStream(self, stream, encryption_key):
         if self.value:
-<<<<<<< HEAD
             stream.write(b"true")
         else:
             stream.write(b"false")
@@ -165,17 +116,6 @@
         if word == b"true":
             return BooleanObject(True)
         elif word == b"fals":
-=======
-            stream.write("true")
-        else:
-            stream.write("false")
-
-    def readFromStream(stream):
-        word = stream.read(4)
-        if word == "true":
-            return BooleanObject(True)
-        elif word == "fals":
->>>>>>> 5d73b59e
             stream.read(1)
             return BooleanObject(False)
         assert False
@@ -184,56 +124,31 @@
 
 class ArrayObject(list, PdfObject):
     def writeToStream(self, stream, encryption_key):
-<<<<<<< HEAD
         stream.write(b"[")
         for data in self:
             stream.write(b" ")
             data.writeToStream(stream, encryption_key)
         stream.write(b" ]")
-=======
-        stream.write("[")
-        for data in self:
-            stream.write(" ")
-            data.writeToStream(stream, encryption_key)
-        stream.write(" ]")
->>>>>>> 5d73b59e
 
     def readFromStream(stream, pdf):
         arr = ArrayObject()
         tmp = stream.read(1)
-<<<<<<< HEAD
         if tmp != b"[":
             raise PdfReadError("error reading array")
         while True:
             # skip leading whitespace
             tok = stream.read(1)
             while tok in b" \t\n\r":
-=======
-        if tmp != "[":
-            raise utils.PdfReadError, "error reading array"
-        while True:
-            # skip leading whitespace
-            tok = stream.read(1)
-            while tok.isspace():
->>>>>>> 5d73b59e
                 tok = stream.read(1)
             stream.seek(-1, 1)
             # check for array ending
             peekahead = stream.read(1)
-<<<<<<< HEAD
             if peekahead == b"]":
                 break
             stream.seek(-1, 1)
             # read and append obj
             obj = readObject(stream, pdf)
             arr.append(obj)
-=======
-            if peekahead == "]":
-                break
-            stream.seek(-1, 1)
-            # read and append obj
-            arr.append(readObject(stream, pdf))
->>>>>>> 5d73b59e
         return arr
     readFromStream = staticmethod(readFromStream)
 
@@ -263,7 +178,6 @@
         return not self.__eq__(other)
 
     def writeToStream(self, stream, encryption_key):
-<<<<<<< HEAD
         stream.write(("%s %s R" % (self.idnum, self.generation)).encode("ascii"))
 
     def readFromStream(stream, pdf):
@@ -277,21 +191,6 @@
         while True:
             tok = stream.read(1)
             if tok in b" \t\n\r":
-=======
-        stream.write("%s %s R" % (self.idnum, self.generation))
-
-    def readFromStream(stream, pdf):
-        idnum = ""
-        while True:
-            tok = stream.read(1)
-            if tok.isspace():
-                break
-            idnum += tok
-        generation = ""
-        while True:
-            tok = stream.read(1)
-            if tok.isspace():
->>>>>>> 5d73b59e
                 break
             generation += tok
         r = stream.read(1)
@@ -299,18 +198,13 @@
         #    stream.seek(-20, 1)
         #    print idnum, generation
         #    print repr(stream.read(40))
-<<<<<<< HEAD
         assert r == b"R"
-=======
-        assert r == "R"
->>>>>>> 5d73b59e
         return IndirectObject(int(idnum), int(generation), pdf)
     readFromStream = staticmethod(readFromStream)
 
 
 class FloatObject(float, PdfObject):
     def writeToStream(self, stream, encryption_key):
-<<<<<<< HEAD
         stream.write(repr(self).encode("ascii"))
 
 
@@ -327,34 +221,12 @@
                 break
             name += tok
         if name.find(b".") != -1:
-=======
-        stream.write(repr(self))
-
-
-class NumberObject(int, PdfObject):
-    def __init__(self, value):
-        int.__init__(self, value)
-
-    def writeToStream(self, stream, encryption_key):
-        stream.write(repr(self))
-
-    def readFromStream(stream):
-        name = ""
-        while True:
-            tok = stream.read(1)
-            if tok != '+' and tok != '-' and tok != '.' and not tok.isdigit():
-                stream.seek(-1, 1)
-                break
-            name += tok
-        if name.find(".") != -1:
->>>>>>> 5d73b59e
             return FloatObject(name)
         else:
             return NumberObject(name)
     readFromStream = staticmethod(readFromStream)
 
 
-<<<<<<< HEAD
 class StringObject(PdfObject):
     def __init__(self, data):
         assert isinstance(data, bytes)
@@ -388,44 +260,12 @@
             x += b"0"
         if len(x) == 2:
             txt += bytes.fromhex(x)
-=======
-class StringObject(str, PdfObject):
-    def writeToStream(self, stream, encryption_key):
-        string = self
-        if encryption_key:
-            string = RC4_encrypt(encryption_key, string)
-        stream.write("(")
-        for c in string:
-            if not c.isalnum() and c != ' ':
-                stream.write("\\%03o" % ord(c))
-            else:
-                stream.write(c)
-        stream.write(")")
-
-    def readHexStringFromStream(stream):
-        stream.read(1)
-        txt = ""
-        x = ""
-        while True:
-            tok = readNonWhitespace(stream)
-            if tok == ">":
-                break
-            x += tok
-            if len(x) == 2:
-                txt += chr(int(x, base=16))
-                x = ""
-        if len(x) == 1:
-            x += "0"
-        if len(x) == 2:
-            txt += chr(int(x, base=16))
->>>>>>> 5d73b59e
         return StringObject(txt)
     readHexStringFromStream = staticmethod(readHexStringFromStream)
 
     def readFromStream(stream):
         tok = stream.read(1)
         parens = 1
-<<<<<<< HEAD
         txt = b""
         while True:
             tok = stream.read(1)
@@ -458,45 +298,12 @@
                     # provide 3 numbers.  Not supported here.
                     tok += stream.read(2)
                     tok = bytes([int(tok, base=8)])
-=======
-        txt = ""
-        while True:
-            tok = stream.read(1)
-            if tok == "(":
-                parens += 1
-            elif tok == ")":
-                parens -= 1
-                if parens == 0:
-                    break
-            elif tok == "\\":
-                tok = stream.read(1)
-                if tok == "n":
-                    tok = "\n"
-                elif tok == "r":
-                    tok = "\r"
-                elif tok == "t":
-                    tok = "\t"
-                elif tok == "b":
-                    tok == "\b"
-                elif tok == "f":
-                    tok = "\f"
-                elif tok == "(":
-                    tok = "("
-                elif tok == ")":
-                    tok = ")"
-                elif tok == "\\":
-                    tok = "\\"
-                elif tok.isdigit():
-                    tok += stream.read(2)
-                    tok = chr(int(tok, base=8))
->>>>>>> 5d73b59e
             txt += tok
         return StringObject(txt)
     readFromStream = staticmethod(readFromStream)
 
 
 class NameObject(str, PdfObject):
-<<<<<<< HEAD
     delimiterCharacters = b"()<>[]{}/%"
 
     def writeToStream(self, stream, encryption_key):
@@ -513,26 +320,6 @@
                 break
             name += tok
         name = name.decode("ascii")
-=======
-    delimiterCharacters = "(", ")", "<", ">", "[", "]", "{", "}", "/", "%"
-
-    def __init__(self, data):
-        str.__init__(self, data)
-
-    def writeToStream(self, stream, encryption_key):
-        stream.write(self)
-
-    def readFromStream(stream):
-        name = stream.read(1)
-        if name != "/":
-            raise utils.PdfReadError, "name read error"
-        while True:
-            tok = stream.read(1)
-            if tok.isspace() or tok in NameObject.delimiterCharacters:
-                stream.seek(-1, 1)
-                break
-            name += tok
->>>>>>> 5d73b59e
         return NameObject(name)
     readFromStream = staticmethod(readFromStream)
 
@@ -542,7 +329,6 @@
         pass
 
     def writeToStream(self, stream, encryption_key):
-<<<<<<< HEAD
         stream.write(b"<<\n")
         for key, value in list(self.items()):
             key.writeToStream(stream, encryption_key)
@@ -559,24 +345,6 @@
         while True:
             tok = readNonWhitespace(stream)
             if tok == b">":
-=======
-        stream.write("<<\n")
-        for key, value in self.items():
-            key.writeToStream(stream, encryption_key)
-            stream.write(" ")
-            value.writeToStream(stream, encryption_key)
-            stream.write("\n")
-        stream.write(">>")
-
-    def readFromStream(stream, pdf):
-        tmp = stream.read(2)
-        if tmp != "<<":
-            raise utils.PdfReadError, "dictionary read error"
-        data = {}
-        while True:
-            tok = readNonWhitespace(stream)
-            if tok == ">":
->>>>>>> 5d73b59e
                 stream.read(1)
                 break
             stream.seek(-1, 1)
@@ -584,7 +352,6 @@
             tok = readNonWhitespace(stream)
             stream.seek(-1, 1)
             value = readObject(stream, pdf)
-<<<<<<< HEAD
             if key in data:
                 # multiple definitions of key not permitted
                 raise PdfReadError("multiple definitions in dictionary")
@@ -603,26 +370,6 @@
                 stream.read(1)
             # this is a stream object, not a dictionary
             assert "/Length" in data
-=======
-            if data.has_key(key):
-                # multiple definitions of key not permitted
-                raise utils.PdfReadError, "multiple definitions in dictionary"
-            data[key] = value
-        pos = stream.tell()
-        s = readNonWhitespace(stream)
-        if s == 's' and stream.read(5) == 'tream':
-            eol = stream.read(1)
-            # odd PDF file output has spaces after 'stream' keyword but before EOL.
-            # patch provided by Danial Sandler
-            while eol == ' ':
-                eol = stream.read(1)
-            assert eol in ("\n", "\r")
-            if eol == "\r":
-                # read \n after
-                stream.read(1)
-            # this is a stream object, not a dictionary
-            assert data.has_key("/Length")
->>>>>>> 5d73b59e
             length = data["/Length"]
             if isinstance(length, IndirectObject):
                 t = stream.tell()
@@ -631,11 +378,7 @@
             data["__streamdata__"] = stream.read(length)
             e = readNonWhitespace(stream)
             ndstream = stream.read(8)
-<<<<<<< HEAD
             if (e + ndstream) != b"endstream":
-=======
-            if (e + ndstream) != "endstream":
->>>>>>> 5d73b59e
                 # (sigh) - the odd PDF file has a length that is too long, so
                 # we need to read backwards to find the "endstream" ending.
                 # ReportLab (unknown version) generates files with this bug,
@@ -645,26 +388,15 @@
                 pos = stream.tell()
                 stream.seek(-10, 1)
                 end = stream.read(9)
-<<<<<<< HEAD
                 if end == b"endstream":
-=======
-                if end == "endstream":
->>>>>>> 5d73b59e
                     # we found it by looking back one character further.
                     data["__streamdata__"] = data["__streamdata__"][:-1]
                 else:
                     stream.seek(pos, 0)
-<<<<<<< HEAD
-                    raise "Unable to find 'endstream' marker after stream."
+                    raise PdfReadError("Unable to find 'endstream' marker after stream.")
         else:
             stream.seek(pos, 0)
         if "__streamdata__" in data:
-=======
-                    raise utils.PdfReadError, "Unable to find 'endstream' marker after stream."
-        else:
-            stream.seek(pos, 0)
-        if data.has_key("__streamdata__"):
->>>>>>> 5d73b59e
             return StreamObject.initializeFromDictionary(data)
         else:
             retval = DictionaryObject()
@@ -682,26 +414,15 @@
         self[NameObject("/Length")] = NumberObject(len(self._data))
         DictionaryObject.writeToStream(self, stream, encryption_key)
         del self["/Length"]
-<<<<<<< HEAD
         stream.write(b"\nstream\n")
-=======
-        stream.write("\nstream\n")
->>>>>>> 5d73b59e
         data = self._data
         if encryption_key:
             data = RC4_encrypt(encryption_key, data)
         stream.write(data)
-<<<<<<< HEAD
         stream.write(b"\nendstream")
 
     def initializeFromDictionary(data):
         if "/Filter" in data:
-=======
-        stream.write("\nendstream")
-
-    def initializeFromDictionary(data):
-        if data.has_key("/Filter"):
->>>>>>> 5d73b59e
             retval = EncodedStreamObject()
         else:
             retval = DecodedStreamObject()
@@ -713,11 +434,7 @@
     initializeFromDictionary = staticmethod(initializeFromDictionary)
 
     def flateEncode(self):
-<<<<<<< HEAD
         if "/Filter" in self:
-=======
-        if self.has_key("/Filter"):
->>>>>>> 5d73b59e
             f = self["/Filter"]
             if isinstance(f, ArrayObject):
                 f.insert(0, NameObject("/FlateDecode"))
@@ -730,11 +447,7 @@
             f = NameObject("/FlateDecode")
         retval = EncodedStreamObject()
         retval[NameObject("/Filter")] = f
-<<<<<<< HEAD
         retval._data = FlateDecode.encode(self._data)
-=======
-        retval._data = filters.FlateDecode.encode(self._data)
->>>>>>> 5d73b59e
         return retval
 
 
@@ -757,24 +470,15 @@
         else:
             # create decoded object
             decoded = StreamObject()
-<<<<<<< HEAD
             decoded._data = decodeStreamData(self)
             for key, value in list(self.items()):
-=======
-            decoded._data = filters.decodeStreamData(self)
-            for key, value in self.items():
->>>>>>> 5d73b59e
                 if not key in ("/Length", "/Filter", "/DecodeParms"):
                     decoded[key] = value
             self.decodedSelf = decoded
             return decoded._data
 
     def setData(self, data):
-<<<<<<< HEAD
-        raise "Creating EncodedStreamObject is not currently supported"
-=======
-        raise utils.PdfReadError, "Creating EncodedStreamObject is not currently supported"
->>>>>>> 5d73b59e
+        raise PdfReadError("Creating EncodedStreamObject is not currently supported")
 
 
 class RectangleObject(ArrayObject):
