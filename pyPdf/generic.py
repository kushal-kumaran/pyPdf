# vim: sw=4:expandtab:foldmethod=marker
#
# Copyright (c) 2006, Mathieu Fenniak
# All rights reserved.
#
# Redistribution and use in source and binary forms, with or without
# modification, are permitted provided that the following conditions are
# met:
#
# * Redistributions of source code must retain the above copyright notice,
# this list of conditions and the following disclaimer.
# * Redistributions in binary form must reproduce the above copyright notice,
# this list of conditions and the following disclaimer in the documentation
# and/or other materials provided with the distribution.
# * The name of the author may not be used to endorse or promote products
# derived from this software without specific prior written permission.
#
# THIS SOFTWARE IS PROVIDED BY THE COPYRIGHT HOLDERS AND CONTRIBUTORS "AS IS"
# AND ANY EXPRESS OR IMPLIED WARRANTIES, INCLUDING, BUT NOT LIMITED TO, THE
# IMPLIED WARRANTIES OF MERCHANTABILITY AND FITNESS FOR A PARTICULAR PURPOSE
# ARE DISCLAIMED. IN NO EVENT SHALL THE COPYRIGHT OWNER OR CONTRIBUTORS BE
# LIABLE FOR ANY DIRECT, INDIRECT, INCIDENTAL, SPECIAL, EXEMPLARY, OR
# CONSEQUENTIAL DAMAGES (INCLUDING, BUT NOT LIMITED TO, PROCUREMENT OF
# SUBSTITUTE GOODS OR SERVICES; LOSS OF USE, DATA, OR PROFITS; OR BUSINESS
# INTERRUPTION) HOWEVER CAUSED AND ON ANY THEORY OF LIABILITY, WHETHER IN
# CONTRACT, STRICT LIABILITY, OR TORT (INCLUDING NEGLIGENCE OR OTHERWISE)
# ARISING IN ANY WAY OUT OF THE USE OF THIS SOFTWARE, EVEN IF ADVISED OF THE
# POSSIBILITY OF SUCH DAMAGE.


"""
Implementation of generic PDF objects (dictionary, number, string, and so on)
"""
__author__ = "Mathieu Fenniak"
__author_email__ = "biziqe@mathieu.fenniak.net"

import re
from .utils import (readNonWhitespace, RC4_encrypt, PdfReadError)
from .filters import (FlateDecode, decodeStreamData)
import decimal
import codecs

def readObject(stream, pdf):
    tok = stream.read(1)
    stream.seek(-1, 1) # reset to start
    if tok == b't' or tok == b'f':
        # boolean object
        return BooleanObject.readFromStream(stream)
    elif tok == b'(':
        # string object
        return readStringFromStream(stream)
    elif tok == b'/':
        # name object
        return NameObject.readFromStream(stream)
    elif tok == b'[':
        # array object
        return ArrayObject.readFromStream(stream, pdf)
    elif tok == b'n':
        # null object
        return NullObject.readFromStream(stream)
    elif tok == b'<':
        # hexadecimal string OR dictionary
        peek = stream.read(2)
        stream.seek(-2, 1) # reset to start
        if peek == b'<<':
            return DictionaryObject.readFromStream(stream, pdf)
        else:
            return readHexStringFromStream(stream)
    elif tok == b'%':
        # comment
        while tok not in (b'\r', b'\n'):
            tok = stream.read(1)
        tok = readNonWhitespace(stream)
        stream.seek(-1, 1)
        return readObject(stream, pdf)
    else:
        # number object OR indirect reference
        if tok == b'+' or tok == b'-':
            # number
            return NumberObject.readFromStream(stream)
        peek = stream.read(20)
        stream.seek(-len(peek), 1) # reset to start
        if re.match(r"(\d+)\s(\d+)\sR[^a-zA-Z]", peek) != None:
            return IndirectObject.readFromStream(stream, pdf)
        else:
            return NumberObject.readFromStream(stream)

class PdfObject(object):
    def getObject(self):
        """Resolves indirect references."""
        return self


class NullObject(PdfObject):
    def writeToStream(self, stream, encryption_key):
        stream.write(b"null")

    def readFromStream(stream):
        nulltxt = stream.read(4)
        if nulltxt != b"null":
            raise PdfReadError("error reading null object")
        return NullObject()
    readFromStream = staticmethod(readFromStream)


class BooleanObject(PdfObject):
    def __init__(self, value):
        self.value = value

    def writeToStream(self, stream, encryption_key):
        if self.value:
            stream.write(b"true")
        else:
            stream.write(b"false")

    def readFromStream(stream):
        word = stream.read(4)
        if word == b"true":
            return BooleanObject(True)
        elif word == b"fals":
            stream.read(1)
            return BooleanObject(False)
        assert False
    readFromStream = staticmethod(readFromStream)


class ArrayObject(list, PdfObject):
    def writeToStream(self, stream, encryption_key):
        stream.write(b"[")
        for data in self:
            stream.write(b" ")
            data.writeToStream(stream, encryption_key)
        stream.write(b" ]")

    def readFromStream(stream, pdf):
        arr = ArrayObject()
        tmp = stream.read(1)
        if tmp != b"[":
            raise PdfReadError("error reading array")
        while True:
            # skip leading whitespace
            tok = stream.read(1)
            while tok in b" \t\n\r":
                tok = stream.read(1)
            stream.seek(-1, 1)
            # check for array ending
            peekahead = stream.read(1)
            if peekahead == b"]":
                break
            stream.seek(-1, 1)
            # read and append obj
            obj = readObject(stream, pdf)
            arr.append(obj)
        return arr
    readFromStream = staticmethod(readFromStream)


class IndirectObject(PdfObject):
    def __init__(self, idnum, generation, pdf):
        self.idnum = idnum
        self.generation = generation
        self.pdf = pdf

    def getObject(self):
        return self.pdf.getObject(self).getObject()

    def __repr__(self):
        return "IndirectObject(%r, %r)" % (self.idnum, self.generation)

    def __eq__(self, other):
        return (
            other != None and
            isinstance(other, IndirectObject) and
            self.idnum == other.idnum and
            self.generation == other.generation and
            self.pdf is other.pdf
            )

    def __ne__(self, other):
        return not self.__eq__(other)

    def writeToStream(self, stream, encryption_key):
        stream.write(("%s %s R" % (self.idnum, self.generation)).encode("ascii"))

    def readFromStream(stream, pdf):
        idnum = b""
        while True:
            tok = stream.read(1)
            if tok in b" \t\n\r":
                break
            idnum += tok
        generation = b""
        while True:
            tok = stream.read(1)
            if tok in b" \t\n\r":
                break
            generation += tok
        r = stream.read(1)
        if r != b"R":
            raise utils.PdfReadError("error reading indirect object reference")
        return IndirectObject(int(idnum), int(generation), pdf)
    readFromStream = staticmethod(readFromStream)


class FloatObject(decimal.Decimal, PdfObject):
    def writeToStream(self, stream, encryption_key):
        stream.write(str(self).encode("ascii"))


class NumberObject(int, PdfObject):
    def writeToStream(self, stream, encryption_key):
        stream.write(repr(self).encode("ascii"))

    def readFromStream(stream):
        name = b""
        while True:
            tok = stream.read(1)
            if tok != b'+' and tok != b'-' and tok != b'.' and not tok in '0123456789':
                stream.seek(-1, 1)
                break
            name += tok
        if name.find(b".") != -1:
            return FloatObject(name.decode("ascii"))
        else:
            return NumberObject(name)
    readFromStream = staticmethod(readFromStream)


##
# Given a string (either a "str" or "unicode"), create a ByteStringObject or a
# TextStringObject to represent the string.
def createStringObject(string):
    if isinstance(string, str):
        return TextStringObject(string)
    elif isinstance(string, bytes):
        if string.startswith(codecs.BOM_UTF16_BE):
            retval = TextStringObject(string.decode("utf-16"))
            retval.autodetect_utf16 = True
            return retval
        else:
            # This is probably a big performance hit here, but we need to
            # convert string objects into the text/unicode-aware version if
            # possible... and the only way to check if that's possible is
            # to try.  Some strings are strings, some are just byte arrays.
            try:
                retval = TextStringObject(decode_pdfdocencoding(string))
                retval.autodetect_pdfdocencoding = True
                return retval
            except UnicodeDecodeError:
                return ByteStringObject(string)
    else:
        raise TypeError("createStringObject should have str or unicode arg")


def readHexStringFromStream(stream):
    stream.read(1)
    txt = b""
    x = b""
    while True:
        tok = readNonWhitespace(stream)
        if tok == b">":
            break
        x += tok
        if len(x) == 2:
            txt += bytes.fromhex(x)
            x = b""
    if len(x) == 1:
        x += b"0"
    if len(x) == 2:
        txt += bytes.fromhex(x)
    return createStringObject(txt)


def readStringFromStream(stream):
    tok = stream.read(1)
    parens = 1
    txt = b""
    while True:
        tok = stream.read(1)
        if tok == b"(":
            parens += 1
        elif tok == b")":
            parens -= 1
            if parens == 0:
                break
        elif tok == b"\\":
            tok = stream.read(1)
            if tok == b"n":
                tok = b"\n"
            elif tok == b"r":
                tok = b"\r"
            elif tok == b"t":
                tok = "\t"
            elif tok == b"b":
                tok = b"\b"
            elif tok == b"f":
                tok = b"\f"
            elif tok == b"(":
                tok = b"("
            elif tok == b")":
                tok = b")"
            elif tok == b"\\":
                tok = b"\\"
            elif tok in b"0123456789":
                # Note: PDF spec says that octal characters don't need to
                # provide 3 numbers.  Not supported here.
                tok += stream.read(2)
                tok = bytes([int(tok, base=8)])
            elif tok in b"\n\r":
                # This case is  hit when a backslash followed by a line
                # break occurs.  If it's a multi-char EOL, consume the
                # second character:
                tok = stream.read(1)
                if not tok in b"\n\r":
                    stream.seek(-1, 1)
                # Then don't add anything to the actual string, since this
                # line break was escaped:
                tok = b''
            else:
                raise utils.PdfReadError("Unexpected escaped string")
        txt += tok
    return createStringObject(txt)


##
# Represents a string object where the text encoding could not be determined.
# This occurs quite often, as the PDF spec doesn't provide an alternate way to
# represent strings -- for example, the encryption data stored in files (like
# /O) is clearly not text, but is still stored in a "String" object.
class ByteStringObject(bytes, PdfObject):

    ##
    # For compatibility with TextStringObject.original_bytes.  This method
    # returns self.
    original_bytes = property(lambda self: self)

    def writeToStream(self, stream, encryption_key):
        bytearr = self
        if encryption_key:
            bytearr = RC4_encrypt(encryption_key, bytearr)
        stream.write(b"<")
        for b in self:
            stream.write(("%.2x" % b).encode("ascii"))
        stream.write(b">")


##
# Represents a string object that has been decoded into a real unicode string.
# If read from a PDF document, this string appeared to match the
# PDFDocEncoding, or contained a UTF-16BE BOM mark to cause UTF-16 decoding to
# occur.
<<<<<<< HEAD
class TextStringObject(str, PdfObject):
    def __init__(self, *args, **kwargs):
        str.__init__(self, *args, **kwargs)
        self.autodetect_utf16 = False
        self.autodetect_pdfdocencoding = False
    
=======
class TextStringObject(unicode, PdfObject):
    autodetect_pdfdocencoding = False
    autodetect_utf16 = False

>>>>>>> 19e8a112
    ##
    # It is occasionally possible that a text string object gets created where
    # a byte string object was expected due to the autodetection mechanism --
    # if that occurs, this "original_bytes" property can be used to
    # back-calculate what the original encoded bytes were.
    original_bytes = property(lambda self: self.get_original_bytes())

    def get_original_bytes(self):
        # We're a text string object, but the library is trying to get our raw
        # bytes.  This can happen if we auto-detected this string as text, but
        # we were wrong.  It's pretty common.  Return the original bytes that
        # would have been used to create this object, based upon the autodetect
        # method.
        if self.autodetect_utf16:
            return codecs.BOM_UTF16_BE + self.encode("utf-16be")
        elif self.autodetect_pdfdocencoding:
            return encode_pdfdocencoding(self)
        else:
            raise Exception("no information about original bytes")

    def writeToStream(self, stream, encryption_key):
        # Try to write the string out as a PDFDocEncoding encoded string.  It's
        # nicer to look at in the PDF file.  Sadly, we take a performance hit
        # here for trying...
        try:
            bytearr = encode_pdfdocencoding(self)
        except UnicodeEncodeError:
            bytearr = codecs.BOM_UTF16_BE + self.encode("utf-16be")
        if encryption_key:
            bytearr = RC4_encrypt(encryption_key, bytearr)
            obj = ByteStringObject(bytearr)
            obj.writeToStream(stream, None)
        else:
            stream.write(b"(")
            for c in bytearr:
                if (c == 32) or (65 <= c <= 90) or (97 <= c <= 122):
                    stream.write(bytes((c,)))
                else:
                    stream.write(("\\%03o" % c).encode("ascii"))
            stream.write(b")")


class NameObject(str, PdfObject):
    delimiterCharacters = b"()<>[]{}/%"

    def writeToStream(self, stream, encryption_key):
        stream.write(self.encode("ascii"))

    def readFromStream(stream):
        name = stream.read(1)
        if name != b"/":
            raise PdfReadError("name read error")
        while True:
            tok = stream.read(1)
            if (tok in b" \t\n\r") or (tok in NameObject.delimiterCharacters):
                stream.seek(-1, 1)
                break
            name += tok
        name = name.decode("ascii")
        return NameObject(name)
    readFromStream = staticmethod(readFromStream)


class DictionaryObject(dict, PdfObject):
    def __init__(self):
        pass

    def writeToStream(self, stream, encryption_key):
        stream.write(b"<<\n")
        for key, value in list(self.items()):
            key.writeToStream(stream, encryption_key)
            stream.write(b" ")
            value.writeToStream(stream, encryption_key)
            stream.write(b"\n")
        stream.write(b">>")

    def readFromStream(stream, pdf):
        tmp = stream.read(2)
        if tmp != b"<<":
            raise PdfReadError("dictionary read error")
        data = {}
        while True:
            tok = readNonWhitespace(stream)
            if tok == b">":
                stream.read(1)
                break
            stream.seek(-1, 1)
            key = readObject(stream, pdf)
            tok = readNonWhitespace(stream)
            stream.seek(-1, 1)
            value = readObject(stream, pdf)
            if key in data:
                # multiple definitions of key not permitted
                raise PdfReadError("multiple definitions in dictionary")
            data[key] = value
        pos = stream.tell()
        s = readNonWhitespace(stream)
        if s == b's' and stream.read(5) == b'tream':
            eol = stream.read(1)
            # odd PDF file output has spaces after 'stream' keyword but before EOL.
            # patch provided by Danial Sandler
            while eol == b' ':
                eol = stream.read(1)
            assert eol in (b"\n", b"\r")
            if eol == b"\r":
                # read \n after
                stream.read(1)
            # this is a stream object, not a dictionary
            assert "/Length" in data
            length = data["/Length"]
            if isinstance(length, IndirectObject):
                t = stream.tell()
                length = pdf.getObject(length)
                stream.seek(t, 0)
            data["__streamdata__"] = stream.read(length)
            e = readNonWhitespace(stream)
            ndstream = stream.read(8)
            if (e + ndstream) != b"endstream":
                # (sigh) - the odd PDF file has a length that is too long, so
                # we need to read backwards to find the "endstream" ending.
                # ReportLab (unknown version) generates files with this bug,
                # and Python users into PDF files tend to be our audience.
                # we need to do this to correct the streamdata and chop off
                # an extra character.
                pos = stream.tell()
                stream.seek(-10, 1)
                end = stream.read(9)
                if end == b"endstream":
                    # we found it by looking back one character further.
                    data["__streamdata__"] = data["__streamdata__"][:-1]
                else:
                    stream.seek(pos, 0)
                    raise PdfReadError("Unable to find 'endstream' marker after stream.")
        else:
            stream.seek(pos, 0)
        if "__streamdata__" in data:
            return StreamObject.initializeFromDictionary(data)
        else:
            retval = DictionaryObject()
            retval.update(data)
            return retval
    readFromStream = staticmethod(readFromStream)


class StreamObject(DictionaryObject):
    def __init__(self):
        self._data = None
        self.decodedSelf = None

    def writeToStream(self, stream, encryption_key):
        self[NameObject("/Length")] = NumberObject(len(self._data))
        DictionaryObject.writeToStream(self, stream, encryption_key)
        del self["/Length"]
        stream.write(b"\nstream\n")
        data = self._data
        if encryption_key:
            data = RC4_encrypt(encryption_key, data)
        stream.write(data)
        stream.write(b"\nendstream")

    def initializeFromDictionary(data):
        if "/Filter" in data:
            retval = EncodedStreamObject()
        else:
            retval = DecodedStreamObject()
        retval._data = data["__streamdata__"]
        del data["__streamdata__"]
        del data["/Length"]
        retval.update(data)
        return retval
    initializeFromDictionary = staticmethod(initializeFromDictionary)

    def flateEncode(self):
        if "/Filter" in self:
            f = self["/Filter"]
            if isinstance(f, ArrayObject):
                f.insert(0, NameObject("/FlateDecode"))
            else:
                newf = ArrayObject()
                newf.append(NameObject("/FlateDecode"))
                newf.append(f)
                f = newf
        else:
            f = NameObject("/FlateDecode")
        retval = EncodedStreamObject()
        retval[NameObject("/Filter")] = f
        retval._data = FlateDecode.encode(self._data)
        return retval


class DecodedStreamObject(StreamObject):
    def getData(self):
        return self._data

    def setData(self, data):
        self._data = data


class EncodedStreamObject(StreamObject):
    def __init__(self):
        self.decodedSelf = None

    def getData(self):
        if self.decodedSelf:
            # cached version of decoded object
            return self.decodedSelf.getData()
        else:
            # create decoded object
            decoded = StreamObject()
            decoded._data = decodeStreamData(self)
            for key, value in list(self.items()):
                if not key in ("/Length", "/Filter", "/DecodeParms"):
                    decoded[key] = value
            self.decodedSelf = decoded
            return decoded._data

    def setData(self, data):
        raise PdfReadError("Creating EncodedStreamObject is not currently supported")


class RectangleObject(ArrayObject):
    def __init__(self, arr):
        # must have four points
        assert len(arr) == 4
        # automatically convert arr[x] into NumberObject(arr[x]) if necessary
        ArrayObject.__init__(self, [self.ensureIsNumber(x) for x in arr])

    def ensureIsNumber(self, value):
        if not isinstance(value, NumberObject):
            value = NumberObject(value)
        return value

    def __repr__(self):
        return "RectangleObject(%s)" % repr(list(self))

    def getLowerLeft_x(self):
        return self[0]

    def getLowerLeft_y(self):
        return self[1]

    def getUpperRight_x(self):
        return self[2]

    def getUpperRight_y(self):
        return self[3]

    def getUpperLeft_x(self):
        return self.getLowerLeft_x()
    
    def getUpperLeft_y(self):
        return self.getUpperRight_y()

    def getLowerRight_x(self):
        return self.getUpperRight_x()

    def getLowerRight_y(self):
        return self.getLowerLeft_y()

    def getLowerLeft(self):
        return self.getLowerLeft_x(), self.getLowerLeft_y()

    def getLowerRight(self):
        return self.getLowerRight_x(), self.getLowerRight_y()

    def getUpperLeft(self):
        return self.getUpperLeft_x(), self.getUpperLeft_y()

    def getUpperRight(self):
        return self.getUpperRight_x(), self.getUpperRight_y()

    def setLowerLeft(self, value):
        self[0], self[1] = [self.ensureIsNumber(x) for x in value]

    def setLowerRight(self, value):
        self[2], self[1] = [self.ensureIsNumber(x) for x in value]

    def setUpperLeft(self, value):
        self[0], self[3] = [self.ensureIsNumber(x) for x in value]

    def setUpperRight(self, value):
        self[2], self[3] = [self.ensureIsNumber(x) for x in value]

    lowerLeft = property(getLowerLeft, setLowerLeft, None, None)
    lowerRight = property(getLowerRight, setLowerRight, None, None)
    upperLeft = property(getUpperLeft, setUpperLeft, None, None)
    upperRight = property(getUpperRight, setUpperRight, None, None)


def encode_pdfdocencoding(unicode_string):
    retval = b''
    for c in unicode_string:
        try:
            retval.append(_pdfDocEncoding_rev[c])
        except KeyError:
            raise UnicodeEncodeError("pdfdocencoding", c, -1, -1,
                    "does not exist in translation table")
    return retval

def decode_pdfdocencoding(byte_array):
    retval = ''
    for b in byte_array:
        c = _pdfDocEncoding[b]
        if c == '\u0000':
            raise UnicodeDecodeError("pdfdocencoding", byte_array, -1, -1,
                    "does not exist in translation table")
        retval += c
    return retval

_pdfDocEncoding = (
  '\u0000', '\u0000', '\u0000', '\u0000', '\u0000', '\u0000', '\u0000', '\u0000',
  '\u0000', '\u0000', '\u0000', '\u0000', '\u0000', '\u0000', '\u0000', '\u0000',
  '\u0000', '\u0000', '\u0000', '\u0000', '\u0000', '\u0000', '\u0000', '\u0000',
  '\u02d8', '\u02c7', '\u02c6', '\u02d9', '\u02dd', '\u02db', '\u02da', '\u02dc',
  '\u0020', '\u0021', '\u0022', '\u0023', '\u0024', '\u0025', '\u0026', '\u0027',
  '\u0028', '\u0029', '\u002a', '\u002b', '\u002c', '\u002d', '\u002e', '\u002f',
  '\u0030', '\u0031', '\u0032', '\u0033', '\u0034', '\u0035', '\u0036', '\u0037',
  '\u0038', '\u0039', '\u003a', '\u003b', '\u003c', '\u003d', '\u003e', '\u003f',
  '\u0040', '\u0041', '\u0042', '\u0043', '\u0044', '\u0045', '\u0046', '\u0047',
  '\u0048', '\u0049', '\u004a', '\u004b', '\u004c', '\u004d', '\u004e', '\u004f',
  '\u0050', '\u0051', '\u0052', '\u0053', '\u0054', '\u0055', '\u0056', '\u0057',
  '\u0058', '\u0059', '\u005a', '\u005b', '\u005c', '\u005d', '\u005e', '\u005f',
  '\u0060', '\u0061', '\u0062', '\u0063', '\u0064', '\u0065', '\u0066', '\u0067',
  '\u0068', '\u0069', '\u006a', '\u006b', '\u006c', '\u006d', '\u006e', '\u006f',
  '\u0070', '\u0071', '\u0072', '\u0073', '\u0074', '\u0075', '\u0076', '\u0077',
  '\u0078', '\u0079', '\u007a', '\u007b', '\u007c', '\u007d', '\u007e', '\u0000',
  '\u2022', '\u2020', '\u2021', '\u2026', '\u2014', '\u2013', '\u0192', '\u2044',
  '\u2039', '\u203a', '\u2212', '\u2030', '\u201e', '\u201c', '\u201d', '\u2018',
  '\u2019', '\u201a', '\u2122', '\ufb01', '\ufb02', '\u0141', '\u0152', '\u0160',
  '\u0178', '\u017d', '\u0131', '\u0142', '\u0153', '\u0161', '\u017e', '\u0000',
  '\u20ac', '\u00a1', '\u00a2', '\u00a3', '\u00a4', '\u00a5', '\u00a6', '\u00a7',
  '\u00a8', '\u00a9', '\u00aa', '\u00ab', '\u00ac', '\u0000', '\u00ae', '\u00af',
  '\u00b0', '\u00b1', '\u00b2', '\u00b3', '\u00b4', '\u00b5', '\u00b6', '\u00b7',
  '\u00b8', '\u00b9', '\u00ba', '\u00bb', '\u00bc', '\u00bd', '\u00be', '\u00bf',
  '\u00c0', '\u00c1', '\u00c2', '\u00c3', '\u00c4', '\u00c5', '\u00c6', '\u00c7',
  '\u00c8', '\u00c9', '\u00ca', '\u00cb', '\u00cc', '\u00cd', '\u00ce', '\u00cf',
  '\u00d0', '\u00d1', '\u00d2', '\u00d3', '\u00d4', '\u00d5', '\u00d6', '\u00d7',
  '\u00d8', '\u00d9', '\u00da', '\u00db', '\u00dc', '\u00dd', '\u00de', '\u00df',
  '\u00e0', '\u00e1', '\u00e2', '\u00e3', '\u00e4', '\u00e5', '\u00e6', '\u00e7',
  '\u00e8', '\u00e9', '\u00ea', '\u00eb', '\u00ec', '\u00ed', '\u00ee', '\u00ef',
  '\u00f0', '\u00f1', '\u00f2', '\u00f3', '\u00f4', '\u00f5', '\u00f6', '\u00f7',
  '\u00f8', '\u00f9', '\u00fa', '\u00fb', '\u00fc', '\u00fd', '\u00fe', '\u00ff'
)

assert len(_pdfDocEncoding) == 256

_pdfDocEncoding_rev = {}
for i in range(256):
    char = _pdfDocEncoding[i]
    if char == "\u0000":
        continue
    assert char not in _pdfDocEncoding_rev
    _pdfDocEncoding_rev[char] = i
<|MERGE_RESOLUTION|>--- conflicted
+++ resolved
@@ -349,19 +349,10 @@
 # If read from a PDF document, this string appeared to match the
 # PDFDocEncoding, or contained a UTF-16BE BOM mark to cause UTF-16 decoding to
 # occur.
-<<<<<<< HEAD
 class TextStringObject(str, PdfObject):
-    def __init__(self, *args, **kwargs):
-        str.__init__(self, *args, **kwargs)
-        self.autodetect_utf16 = False
-        self.autodetect_pdfdocencoding = False
-    
-=======
-class TextStringObject(unicode, PdfObject):
     autodetect_pdfdocencoding = False
     autodetect_utf16 = False
 
->>>>>>> 19e8a112
     ##
     # It is occasionally possible that a text string object gets created where
     # a byte string object was expected due to the autodetection mechanism --
